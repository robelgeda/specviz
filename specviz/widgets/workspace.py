--- conflicted
+++ resolved
@@ -5,7 +5,7 @@
 from qtpy import compat
 from qtpy.QtCore import Qt, Signal
 from qtpy.QtWidgets import (QAction, QPushButton,
-                            QTabBar, QTabWidget, QWidget)
+                            QTabBar, QTabWidget, QWidget, QColorDialog)
 from qtpy.uic import loadUi
 
 from specutils import Spectrum1D
@@ -128,7 +128,6 @@
 
         self.proxy_model.dataChanged.emit(idx, idx)
 
-<<<<<<< HEAD
     def _on_changed_color(self, color):
         color = QColorDialog.getColor()
 
@@ -140,16 +139,12 @@
 
             self.proxy_model.dataChanged.emit(idx, idx)
 
-    def _on_new_plot(self, workspace):
-        self.add_plot_window(workspace)
-=======
     def _on_new_plot(self):
         """
         Listens for UI input and creates a new
         :class:`~specviz.widgets.plotting.PlotWindow`.
         """
         self.add_plot_window()
->>>>>>> 42c13bef
 
     def _on_load_data(self):
         """

import sys
import os
import logging

import astropy.units as u
import numpy as np
import pyqtgraph as pg
import qtawesome as qta
from qtpy.QtCore import Signal, QEvent
from qtpy.QtWidgets import (QColorDialog, QMainWindow, QMdiSubWindow,
                            QMessageBox)
from qtpy.uic import loadUi

from astropy.units import Quantity

from .custom import LinearRegionItem
from ..core.items import PlotDataItem
from ..core.models import PlotProxyModel

from .linelists_window import LineListsWindow
from ..core.linelist import ingest
from ..core.linelist import LineList, WAVELENGTH_COLUMN, ID_COLUMN
from .line_labels_plotter import LineLabelsPlotter

<<<<<<< HEAD

=======
>>>>>>> d945324a

class PlotWindow(QMdiSubWindow):
    """
    Displayed plotting subwindow available in the `QMdiArea`.
    """
    def __init__(self, model, *args, **kwargs):
        super(PlotWindow, self).__init__(*args, **kwargs)
        # Hide the icon in the title bar
        self.setWindowIcon(qta.icon('fa.circle', opacity=0))

        # The central widget of the sub window will be a main window so that it
        # can support having tab bars
        self._central_widget = QMainWindow()
        self.setWidget(self._central_widget)

        loadUi(os.path.join(os.path.dirname(__file__), "ui", "plot_window.ui"),
               self._central_widget)

        # The central widget of the main window widget will be the plot
        self._model = model
        self._current_item_index = None

        self._plot_widget = PlotWidget(model=self._model)
        self._plot_widget.plotItem.setMenuEnabled(False)

        self._central_widget.setCentralWidget(self._plot_widget)

        # Setup connections
        self._central_widget.linear_region_action.triggered.connect(
            self.plot_widget._on_add_linear_region)
        self._central_widget.remove_region_action.triggered.connect(
            self.plot_widget._on_remove_linear_region)
        self._central_widget.change_color_action.triggered.connect(
            self._on_change_color)
        self._central_widget.line_labels_action.triggered.connect(
            self._on_line_labels)

        self._central_widget.reset_view_action.triggered.connect(
            lambda: self.plot_widget.autoRange())

    @property
    def tool_bar(self):
        return self._central_widget.tool_bar

    @property
    def current_item(self):
        if self._current_item_index is not None:
            return self.proxy_model.item_from_index(self._current_item_index)

    @property
    def plot_widget(self):
        return self._plot_widget

    @property
    def proxy_model(self):
        return self.plot_widget.proxy_model

    def _on_current_item_changed(self, current_idx, prev_idx):
        self._current_item_index = current_idx

    def _on_change_color(self):
        """
        Listens for color changed events in plot windows, gets the currently
        selected item in the data list view, and changes the stored color
        value.
        """
        # If there is no currently selected rows, raise an error
        if self.current_item is None:
            message_box = QMessageBox()
            message_box.setText("No item selected, cannot change color.")
            message_box.setIcon(QMessageBox.Warning)
            message_box.setInformativeText(
                "There is currently no item selected. Please select an item "
                "before changing its plot color.")

            message_box.exec()
            return

        color = QColorDialog.getColor()

        if color.isValid():
            self.current_item.color = color.name()

    def _on_line_labels(self):
        self._plot_widget._show_linelists_window()


class PlotWidget(pg.PlotWidget):
    """
    The Qt widget housing all aspects of a single plot window. This includes
    axes, plot data items, labels, etc.

    Upon initialization of a new plot widget, items from the
    :class:`~specviz.core.models.DataListModel` are added to the plot. The
    first item that is added defines the units for the entire plot. Subsequent
    data items will attempt to have their units converted.

    Parameters
    ----------
    title : str
        The title of this particular plot window.
    model : :class:`~specviz.core.models.DataListModel`
        The core model for this specviz instance. This will be referenced
        through a proxy model when used for plotting.
    visible : bool, optional
        This overrides the individual plot data item visibility on
        initialization of the plot widget.

    Signals
    -------
    plot_added : None
        Fired when a plot data item has been added to the plot widget.
    plot_removed : None
        Fired when a plot data item has been removed from the plot widget.
    roi_moved : Signal
        Fired when region is moved. Delivers the range of region as tuple.
    roi_removed : Signal
        Fired when region is removed. Delivers the region removed.
    """
    plot_added = Signal(PlotDataItem)
    plot_removed = Signal(PlotDataItem)

    roi_moved = Signal(u.Quantity)
    roi_removed = Signal(LinearRegionItem)

    mouse_enterexit = Signal(QEvent.Type)
    dismiss_linelists_window = Signal(bool)
    erase_linelabels = Signal(pg.PlotWidget)

    def __init__(self, title=None, model=None, visible=True, *args, **kwargs):
        super(PlotWidget, self).__init__(*args, **kwargs)
        self._title = title or "Untitled Plot"
        self._plot_item = self.getPlotItem()
        self._visible = visible

        # Define labels for axes
        self._plot_item.setLabel('bottom', text='')
        self._plot_item.setLabel('left', text='')

        # Store current select region
        self._selected_region = None

        # Setup select region labels
        self._region_text_item = pg.TextItem(color="k")
        self.addItem(self._region_text_item, ignoreBounds=True)
        self._region_text_item.setParentItem(self.getViewBox())
        self.getAxis('bottom').enableAutoSIPrefix(False)

        # Store the unit information for this plot. This is defined by the
        # first data set that gets plotted. All other data sets will attempt
        # to be converted to these units.
        self._data_unit = None
        self._spectral_axis_unit = None

        # Cache a reference to the model object that's attached to the parent
        self._proxy_model = PlotProxyModel(model)

        # Set default axes ranges
        self.setRange(xRange=(0, 1), yRange=(0, 1))

        # Show grid lines
        self.showGrid(x=True, y=True, alpha=0.25)

        # Line label plot control.
        self.linelist_window = None
        self._is_selected = True

        # Listen for model events to add/remove items from the plot
        self.proxy_model.rowsInserted.connect(self._check_unit_compatibility)
        self.proxy_model.rowsAboutToBeRemoved.connect(
            lambda idx: self.remove_plot(index=idx))

        self.plot_added.connect(self.check_plot_compatibility)
        self.plot_removed.connect(self.check_plot_compatibility)
        self.dismiss_linelists_window.connect(self._dismiss_linelists_window)

    @property
    def title(self):
        return self._title

    @property
    def proxy_model(self):
        return self._proxy_model

    @property
    def data_unit(self):
        return self._data_unit

    @property
    def spectral_axis_unit(self):
        return self._spectral_axis_unit

    @data_unit.setter
    def data_unit(self, value):
        for plot_data_item in self.listDataItems():
            if plot_data_item.is_data_unit_compatible(value):
                plot_data_item.data_unit = value

                # Re-initialize plot to update the displayed values and
                # adjust ranges of the displayed axes
                self.initialize_plot(spectral_axis_unit=value)
            else:
                # Technically, this should not occur, but in the unforseen
                # case that it does, remove the plot and log an error
                self.remove_plot(item=plot_data_item)
                logging.error("Removing plot '%s' due to incompatible units "
                              "('%s' and '%s').",
                              plot_data_item.data_item.name,
                              plot_data_item.spectral_axis_unit, value)

    @spectral_axis_unit.setter
    def spectral_axis_unit(self, value):
        for plot_data_item in self.listDataItems():
            if plot_data_item.is_spectral_axis_unit_compatible(value):
                plot_data_item.spectral_axis_unit = value

                # Re-initialize plot to update the displayed values and
                # adjust ranges of the displayed axes
                self.initialize_plot(spectral_axis_unit=value)
            else:
                # Technically, this should not occur, but in the unforseen
                # case that it does, remove the plot and log an error
                self.remove_plot(item=plot_data_item)
                logging.error("Removing plot '%s' due to incompatible units "
                              "('%s' and '%s').",
                              plot_data_item.data_item.name,
                              plot_data_item.spectral_axis_unit, value)

    @property
    def selected_region(self):
        """Returns currently selected region object."""
        return self._selected_region

    @property
    def selected_region_bounds(self):
        """
        Returns the bounds of the currently selected region as a tuple of
        quantities.
        """
        if self.selected_region is not None:
            return self.selected_region.getRegion() * u.Unit(
                self.spectral_axis_unit or "")

    @property
    def region_mask(self):
        mask = np.ones(layer.masked_dispersion.shape, dtype=bool)
        mask_holder = []

        for roi in rois:
            # roi_shape = roi.parentBounds()
            # x1, y1, x2, y2 = roi_shape.getCoords()
            x1, x2 = roi.getRegion()

            mask = (container.layer.masked_dispersion.data.value >= x1) & \
                   (container.layer.masked_dispersion.data.value <= x2)

            mask_holder.append(mask)

        if len(mask_holder) > 0:
            mask = reduce(np.logical_or, mask_holder)
            mask = reduce(np.logical_and, [container.layer.layer_mask, mask])

        return mask

    def on_item_changed(self, item):
        """
        Called when the user clicks the item's checkbox.
        """
        source_index = self.proxy_model.sourceModel().indexFromItem(item)
        proxy_index = self.proxy_model.mapFromSource(source_index)

        plot_data_item = self.proxy_model.item_from_index(proxy_index)

        # Re-evaluate plot unit compatibilities
        self.check_plot_compatibility()

        if plot_data_item.visible:
            if plot_data_item not in self.listDataItems():
                logging.info("Adding plot %s", item.name)
                self.add_plot(item=plot_data_item,
                              visible=True,
                              initialize=len(self.listDataItems()) == 0)
        else:
            if plot_data_item in self.listDataItems():
                logging.info("Removing plot %s", item.name)
                self.remove_plot(item=plot_data_item)

    def check_plot_compatibility(self):
        for i in range(self.proxy_model.sourceModel().rowCount()):
            model_item = self.proxy_model.sourceModel().item(i)
            source_index = self.proxy_model.sourceModel().indexFromItem(model_item)
            proxy_index = self.proxy_model.mapFromSource(source_index)

            if not proxy_index.isValid():
                continue

            plot_data_item = self.proxy_model.item_from_index(proxy_index)

            if self.data_unit is None and self.spectral_axis_unit is None or \
                    plot_data_item.are_units_compatible(
                        self.spectral_axis_unit, self.data_unit):
                plot_data_item.data_item.setEnabled(True)
            else:
                plot_data_item.visible = False
                plot_data_item.data_item.setEnabled(False)

    def _check_unit_compatibility(self, index, first=None, last=None):
        if not index.isValid():
            return

        plot_data_item = self.proxy_model.item_from_index(index)

        if not plot_data_item.are_units_compatible(self.spectral_axis_unit,
                                                   self.data_unit):
            plot_data_item.setEnabled(False)

    def add_plot(self, item=None, index=None, visible=True, initialize=False):
        """
        Adds a plot data item given an index in the current plot sub
        window's proxy model, or if given the item explicitly.

        Parameters
        ----------
        item : :class:`~specviz.core.items.PlotDataItem`
            The item in the proxy model to add to this plot.
        index : :class:`~qtpy.QtCore.QModelIndex`
            The index in the model of the data item associated with this plot.
        visible : bool
            Sets the initial visibility state of this plot item.
        initialize : bool
            Whether the plot should re-evaluate axis labels and re-configure
            axis bounds.
        """
        if item is None:
            # Retrieve the data item from the model
            item = self._proxy_model.item_from_index(index)
            item.visible = visible or self._visible

        if item.are_units_compatible(self.spectral_axis_unit,
                                               self.data_unit):
            item.data_unit = self.data_unit
            item.spectral_axis_unit = self.spectral_axis_unit
        else:
            item.reset_units()

        # Include uncertainty item
        if item.uncertainty is not None:
            self.addItem(item.error_bar_item)

        self.addItem(item)

        if initialize:
            self.initialize_plot(item.data_unit,
                                 item.spectral_axis_unit)

        # Emit a plot added signal
        self.plot_added.emit(item)

    def initialize_plot(self, data_unit=None, spectral_axis_unit=None):
        """
        Routine to re-configure the display settings of the plot to fit the
        plotted data and re-assess the physical type and unit information of
        the data.

        Parameters
        ----------
        data_unit : str or :class:`~astropy.units.Unit`
            The data unit used for the display of the y axis.
        spectral_axis_unit : str or :class:`~astropy.units.Unit`
            The spectral axis unit used for the display of the x axis.
        """
        # We need to be careful here to explicitly check the data_unit against
        # None since it may also be '' which is a valid dimensionless unit.
        self._data_unit = self._data_unit if data_unit is None else data_unit
        self._spectral_axis_unit = spectral_axis_unit or self._spectral_axis_unit

        # Deal with dispersion units
        dispersion_unit = u.Unit(self.spectral_axis_unit or "")

        if dispersion_unit.physical_type == 'length':
            self._plot_item.setLabel('bottom', "Wavelength", units=dispersion_unit)
        elif dispersion_unit.physical_type == 'frequency':
            self._plot_item.setLabel('bottom', "Frequency", units=dispersion_unit)
        elif dispersion_unit.physical_type == 'energy':
            self._plot_item.setLabel('bottom', "Energy", units=dispersion_unit)
        else:
            self._plot_item.setLabel('bottom', "Dispersion", units=dispersion_unit)

        # Deal with data units
        data_unit = u.Unit(self.data_unit or "")

        if data_unit.physical_type == 'spectral flux density':
            self._plot_item.setLabel('left', "Flux Density", units=data_unit)
        else:
            self._plot_item.setLabel('left', "Flux", units=data_unit)

        self.autoRange()

    def remove_plot(self, item=None, index=None, start=None, end=None):
        """
        Removes a plot data item given an index in the current plot sub
        window's proxy model.

        Parameters
        ----------
        item : :class:`~specviz.core.items.PlotDataItem`
            The item in the proxy model to remove from this plot.
        index : :class:`~qtpy.QtCore.QModelIndex`
            The index in the model of the data item associated with this plot.
        start : int
            The starting index in the model item list.
        end : int
            The ending index in the model item list.
        """
        if item is None and index is not None:
            if not index.isValid():
                print("Index not valid", index.row())
                return

            # Retrieve the data item from the proxy model
            item = self.proxy_model.item_from_index(index)

        if item is not None:
            # Since we've removed the plot, ensure that its visibility state
            # had been changed as well
            item.visible = False

            # Remove plot data item from this plot
            self.removeItem(item)

            # Remove plot error bars
            if item.uncertainty is not None:
                self.removeItem(item.error_bar_item)

            # If there are no current plots, reset unit information for plot
            if len(self.listDataItems()) == 0:
                self._data_unit = None
                self._spectral_axis_unit = None

                self._plot_item.setLabel('bottom', "", units="")
                self._plot_item.setLabel('left', "", units="")

                # Reset the plot axes
                self.setRange(xRange=(0, 1), yRange=(0, 1))
            # elif len(self.listDataItems()) == 1:
            #     self.autoRange()

            # Emit a plot removed signal
            self.plot_removed.emit(item)

    def clear_plots(self):
        for item in self.listDataItems():
            if isinstance(item, PlotDataItem):
                self.remove_plot(item=item)

    def _on_region_changed(self):
        """
        Updates the displayed minimum and maximum values when the currently
        selected region is changed.
        """
        self._region_text_item.setText(
            "Region: ({:0.5g}, {:0.5g})".format(*self.selected_region_bounds))

        # Check for color theme changes

        self.roi_moved.emit(self.selected_region_bounds)

    def _on_add_linear_region(self, min_bound=None, max_bound=None):
        """
        Create a new region and add it to the plot widget. If no bounds are
        given, region is placed around the middle 50 percent of the displayed
        spectral axis.

        Parameters
        ----------
        min_bound : float
            Placement of the left edge of the region in axis units.
        max_bound : float
            Placement of the right edge of the region in axis units.
        """
        disp_axis = self.getAxis('bottom')
        mid_point = disp_axis.range[0] + (disp_axis.range[1] -
                                          disp_axis.range[0]) * 0.5

        region = LinearRegionItem(
            values=(min_bound or (disp_axis.range[0] + mid_point * 0.75),
                    max_bound or (disp_axis.range[1] - mid_point * 0.75)))

        def _on_region_updated(new_region):
            # If the most recently selected region is already the currently
            # selected region, ignore and return
            if new_region == self._selected_region:
                return

            # De-select previous region
            if self._selected_region is not None:
                self._selected_region._on_region_selected(False)

            new_region._on_region_selected(True)

            # Listen to region move events
            new_region.sigRegionChanged.connect(
                self._on_region_changed)
            new_region.selected.connect(
                self._on_region_changed)

            # Set the region as the currently selected region
            self._selected_region = new_region

        # When this region is selected, update the stored pointer to the
        # current region and the displayed region bounds
        region.selected.connect(lambda: _on_region_updated(region))
        region.selected.emit(True)

        self.addItem(region)

        # Display the bounds in the upper-left hand corner of the plot
        self._on_region_changed()

    def _on_remove_linear_region(self):
        """Remove the selected linear region from the plot."""
        roi = self._selected_region
        self.removeItem(self._selected_region)
        self._selected_region = None
        self._region_text_item.setText("")
        self.roi_removed.emit(roi)

    # --------  Line lists and line labels handling.

    # Finds the wavelength range spanned by the spectrum (or spectra)
    # at hand. The range will be used to bracket the set of lines
    # actually read from the line list table(s).

    def enterEvent(self, event):
        self.mouse_enterexit.emit(event.type())

    def leaveEvent(self, event):
        self.mouse_enterexit.emit(event.type())

    def _find_wavelength_range(self):
        # increasing dispersion values!
        amin = sys.float_info.max
        amax = 0.0

        for item in self.listDataItems():
            if isinstance(item, PlotDataItem):
                amin = min(amin, item.spectral_axis[0])
                amax = max(amax, item.spectral_axis[-1])

        amin = Quantity(amin, self.listDataItems()[0].spectral_axis_unit)
        amax = Quantity(amax, self.listDataItems()[0].spectral_axis_unit)

        return (amin, amax)

    def request_linelists(self, *args, **kwargs):
        self.waverange = self._find_wavelength_range()

        self.linelists = ingest(self.waverange)

        if len(self.linelists) == 0:
            error_dialog = QErrorMessage()
            error_dialog.showMessage('Units conversion not possible. '
                                     'Or, no line lists in internal library '
                                     'match wavelength range.')
            error_dialog.exec_()

    # @dispatch.register_listener("on_activated_window")
    def _set_selection_state(self, window):
        self._is_selected = window == self

        if self.linelist_window:
            if self._is_selected:
                self.linelist_window.show()
            else:
                self.linelist_window.hide()

    def _show_linelists_window(self, *args, **kwargs):
        if self._is_selected:
            if self.linelist_window is None:
                self.linelist_window = LineListsWindow(self)
                self.line_labels_plotter = LineLabelsPlotter(self)

                self.sigRangeChanged.connect(self.line_labels_plotter.process_zoom_signal)

            self.linelist_window.show()

    def _dismiss_linelists_window(self, close, **kwargs):
        if self._is_selected and self.linelist_window:
            if close:
                self.linelist_window.close()
                self.line_labels_plotter = None
                self.linelist_window = None
            else:
                self.linelist_window.hide()





<|MERGE_RESOLUTION|>--- conflicted
+++ resolved
@@ -22,10 +22,6 @@
 from ..core.linelist import LineList, WAVELENGTH_COLUMN, ID_COLUMN
 from .line_labels_plotter import LineLabelsPlotter
 
-<<<<<<< HEAD
-
-=======
->>>>>>> d945324a
 
 class PlotWindow(QMdiSubWindow):
     """


import logging
import os

import astropy.units as u
import numpy as np
from qtpy.QtWidgets import (QAction, QColorDialog, QDialog, QDialogButtonBox,
                            QListWidget, QMainWindow, QMdiSubWindow, QMenu,
                            QMessageBox, QSizePolicy, QToolButton, QWidget,
                            QWidgetAction)
from qtpy.QtGui import QIcon
from qtpy.uic import loadUi

from ...core.plugin import plugin
from ...core.hub import Hub

np.seterr(divide='ignore', invalid='ignore')
logging.basicConfig(level=logging.DEBUG, format="%(filename)s: %(levelname)8s %(message)s")
log = logging.getLogger('UnitChangeDialog')
log.setLevel(logging.WARNING)


@plugin("Unit Change Plugin")
class UnitChangeDialog(QDialog):
    """
    A dialog box that allows the user to change units
    """
    def __init__(self, *args, **kwargs):
        super().__init__(*args, **kwargs)

        # Load the ui dialog
        self.ui = loadUi(os.path.abspath(
            os.path.join(os.path.dirname(__file__),
                         ".", "unit_change_dialog.ui")), self)

<<<<<<< HEAD
=======
    def exec_(self):
        # If there is no plot item, don't even try to process unit info
        if self.hub.plot_item is None or len(self.hub.visible_plot_items) == 0:
            message_box = QMessageBox()
            message_box.setText("No item plotted, cannot parse unit information.")
            message_box.setIcon(QMessageBox.Warning)
            message_box.setInformativeText(
                "There is currently no items plotted. Please plot an item "
                "before changing unit.")

            message_box.exec_()
            return
>>>>>>> f9d6c2bb

        # If the units in PlotWidget are not set, do not allow the user to click the OK button
        if not (self.hub.plot_widget.data_unit
                and self.hub.plot_widget.spectral_axis_unit):
            self.ui.buttonBox.button(QDialogButtonBox.Ok).setEnabled(False)

        # Gets all possible conversions from current spectral_axis_unit
        self._spectral_axis_unit_equivalencies = u.Unit(
            self.hub.plot_widget.spectral_axis_unit).find_equivalent_units(
                equivalencies=u.spectral())
        self._spectral_axis_unit_equivalencies_titles = [
            u.Unit(unit).long_names[0].title()
            if len(u.Unit(unit).long_names) > 0 else u.Unit(unit).to_string()
            for unit in self._spectral_axis_unit_equivalencies]

        # Gets all possible conversions for flux from current spectral axis and corresponding units
        self._data_unit_equivalencies = u.Unit(
            self.hub.plot_widget.spectral_axis_unit).find_equivalent_units(
                equivalencies=u.spectral_density(self.hub.data_item.spectral_axis))
        self._data_unit_equivalencies_titles = [
            u.Unit(unit).long_names[0].title()
            if len(u.Unit(unit).long_names) > 0 else u.Unit(unit).to_string()
            for unit in self._data_unit_equivalencies]

        # Holder values for current data unit and spectral axis unit
        self.current_data_unit = self._data_unit_equivalencies_titles[0]
        self.current_spectral_axis_unit = self._spectral_axis_unit_equivalencies_titles[0]

        try:
            # Set the current data units to be the ones in plot_widget
            if len(u.Unit(self.hub.plot_widget.data_unit).long_names) > 0:
                self.current_data_unit = u.Unit(
                    self.hub.plot_widget.data_unit).long_names[0].title()
            else:
                self.current_data_unit = u.Unit(
                    self.hub.plot_widget.data_unit).to_string()

            # Add current unit used by PlotWidget to the list of equivalencies
            # that fills the combobox
            if (u.Unit(self.hub.plot_widget.data_unit) not in self._data_unit_equivalencies
                and self.current_data_unit not in self._data_unit_equivalencies_titles):
                self._data_unit_equivalencies.append(
                    u.Unit(self.hub.plot_widget.data_unit))
                self._data_unit_equivalencies_titles.append(
                    self.current_data_unit)
        except Exception as e:
            self.current_data_unit = self._spectral_axis_unit_equivalencies_titles[0]
            self.ui.buttonBox.button(QDialogButtonBox.Ok).setEnabled(False)
            logging.error(e)

        try:
            # Set the current spectral_axis unit to be the ones in plot_widget
            if len(u.Unit(self.hub.plot_widget.spectral_axis_unit).long_names) > 0:
                self.current_spectral_axis_unit = u.Unit(
                    self.hub.plot_widget.spectral_axis_unit).long_names[0].title()
            else:
                self.current_spectral_axis_unit = u.Unit(
                    self.hub.plot_widget.spectral_axis_unit).to_string()

            # Add current unit used by PlotWidget to the list of equivalencies
            # that fills the combobox
            if (u.Unit(self.hub.plot_widget.spectral_axis_unit)
                not in self._spectral_axis_unit_equivalencies
                and self.current_spectral_axis_unit
                not in self._spectral_axis_unit_equivalencies_titles):
                self._spectral_axis_unit_equivalencies.append(
                    u.Unit(self.hub.plot_widget.spectral_axis_unit))
                self._spectral_axis_unit_equivalencies_titles.append(
                    self.current_spectral_axis_unit)
        except Exception as e:
            self.current_spectral_axis_unit = self._spectral_axis_unit_equivalencies_titles[0]
            self.ui.buttonBox.button(QDialogButtonBox.Ok).setEnabled(False)
            logging.error(e)

        # This gives the user the option to use their own units. These units are checked by u.Unit()
        # and PlotDataItem.is_spectral_axis_unit_compatible(spectral_axis_unit) and
        # PlotDataItem.is_data_unit_compatible(data_unit)
        self._spectral_axis_unit_equivalencies_titles.append("Custom")
        self._data_unit_equivalencies_titles.append("Custom")

        self.setup_ui()
        self.setup_connections()

        super().exec_()

    @plugin.plot_bar("Change Units", icon=QIcon(":/icons/012-file.svg"))
    def on_action_triggered(self):
        self.exec_()

    def setup_ui(self):
        """Setup the PyQt UI for this dialog."""
        # Find the current unit in the list used to fill the combobox and set it as the current text
        self.ui.comboBox_spectral.addItems(self._spectral_axis_unit_equivalencies_titles)
        index = self._spectral_axis_unit_equivalencies_titles.index(self.current_spectral_axis_unit)
        self.ui.comboBox_spectral.setCurrentIndex(index) if index > 0 else False
        self.ui.label_convert_spectral.setText(
            "Convert X axis units from {} to: ".format(self.current_spectral_axis_unit))

        # Find the current unit in the list used to fill the combobox and set it as the current text
        self.ui.comboBox_units.addItems(self._data_unit_equivalencies_titles)

        index = self._data_unit_equivalencies_titles.index(self.current_data_unit)
        self.ui.comboBox_units.setCurrentIndex(index) if index > 0 else False
        self.ui.label_convert_units.setText("Convert Y axis units from {} to: ".format(self.current_data_unit))

        # Hide custom unit options until it is chosen in the combobox
        self.ui.line_custom_spectral.hide()
        self.ui.label_valid_spectral.hide()

        self.ui.line_custom_units.hide()
        self.ui.label_valid_units.hide()

        # TODO: Implement option to preview the effect unit change will have on data
        self.ui.label_preview.hide()
        self.ui.label_preview_values.hide()

    def setup_connections(self):
        """Setup signal/slot connections for this dialog."""
        self.ui.comboBox_spectral.currentTextChanged.connect(lambda: self.on_combobox_change("X"))
        self.ui.line_custom_spectral.textChanged.connect(lambda: self.on_line_custom_units_change("X"))

        self.ui.comboBox_units.currentTextChanged.connect(lambda: self.on_combobox_change("Y"))
        self.ui.line_custom_units.textChanged.connect(lambda: self.on_line_custom_units_change("Y"))

        self.ui.buttonBox.button(QDialogButtonBox.Ok).clicked.connect(self.on_accepted)
        self.ui.buttonBox.button(QDialogButtonBox.Cancel).clicked.connect(self.on_canceled)

    def on_combobox_change(self, axis):
        """Called when the text of the unit combo box has changed."""
        # If 'Custom', show validation label and line for entering units
        # The X axis corresponds to plot_data_item.spectral_axis_unit
        # The Y axis corresponds to plot_data_item.data_unit
        if axis == "X":
            combobox = self.ui.comboBox_spectral
            line_custom = self.ui.line_custom_spectral
            label_valid = self.ui.label_valid_spectral
        elif axis == "Y":
            combobox = self.ui.comboBox_units
            line_custom = self.ui.line_custom_units
            label_valid = self.ui.label_valid_units

        if combobox.currentText() == "Custom":
            line_custom.show()
            label_valid.show()
            label_valid.setText("Enter custom units")
            label_valid.setStyleSheet('color: green')

        else:
            line_custom.hide()
            label_valid.hide()

    def on_line_custom_units_change(self, axis):
        """Called when the text of the custom units textbox has changed."""
        # The X axis corresponds to plot_data_item.spectral_axis_unit
        # The Y axis corresponds to plot_data_item.data_unit
        if axis == "X":
            line_custom = self.ui.line_custom_spectral
            label_valid = self.ui.label_valid_spectral
        elif axis == "Y":
            line_custom = self.ui.line_custom_units
            label_valid = self.ui.label_valid_units

        # If Unit enter line is empty
        if line_custom.text() in ["", " "]:
            label_valid.setText("Enter custom units")
            label_valid.setStyleSheet('color: green')

            # Does not allow user to enter multiple spaces as valid unit
            if line_custom.text() == " ":
                line_custom.setText("")
            return

        # Try to enter the custom units
        try:
            u.Unit(line_custom.text())
            label_valid.setStyleSheet('color: green')
            label_valid.setText("{} is Valid".format(line_custom.text()))

        except Exception as e:
            # Take error message, break it up, and take the suggestions part and show it to the user
            log.debug(e)
            err = str(e)
            if "Did you mean " in err:
                similar_valid_units = err.split("Did you mean ")[1][:-1]
                label_valid.setText("Invalid, try: {}".format(similar_valid_units))
            else:
                label_valid.setText("Invalid")

            label_valid.setStyleSheet('color: red')

    def on_accepted(self):
        """Called when the user clicks the "Ok" button of the dialog."""
        if self.ui.comboBox_units.currentText() == "Custom":

            # Try to enter the custom units
            try:
                u.Unit(self.ui.line_custom_units.text())
            except Exception as e:
                log.warning("DID NOT CHANGE UNITS. {}".format(e))
                self.close()
                return False

            # If there are no units, just close the dialog and return False
            if self.ui.line_custom_units.text() in ["", " "]:
                log.warning("No custom units entered, units did not change")
                self.close()
                return False

            # Converts the data_unit to something that can be used by PlotWidget
            self.current_data_unit = self.line_custom_units.text()
            data_unit_formatted = u.Unit(self.current_data_unit).to_string()

            # Checks to make sure data_unit is compatible
            for plot_data_item in self.hub.plot_widget.listDataItems():
                if not plot_data_item.is_data_unit_compatible(data_unit_formatted):
                    log.warning("DID NOT CHANGE UNITS. {} NOT COMPATIBLE".format(data_unit_formatted))
                    self.close()
                    return False

            # Set new units
            self.hub.plot_widget.data_unit = data_unit_formatted

        else:
            # Converts the data_unit to something that can be used by PlotWidget
            self.current_data_unit = self.ui.comboBox_units.currentText()
            current_data_unit_in_u = self._data_unit_equivalencies[self._data_unit_equivalencies_titles.index(self.current_data_unit)]
            data_unit_formatted = u.Unit(current_data_unit_in_u).to_string()

            # Checks to make sure data_unit is compatible
            for plot_data_item in self.hub.plot_widget.listDataItems():
                if not plot_data_item.is_data_unit_compatible(data_unit_formatted):
                    log.warning("DID NOT CHANGE UNITS. {} NOT COMPATIBLE".format(data_unit_formatted))
                    self.close()
                    return False

            # Set new units
            self.hub.plot_widget.data_unit = data_unit_formatted

        if self.ui.comboBox_spectral.currentText() == "Custom":

            # Try to enter the custom units
            try:
                u.Unit(self.ui.line_custom_spectral.text())
            except Exception as e:
                log.warning("DID NOT CHANGE UNITS. {}".format(e))
                self.close()
                return False

            # If there are no units, just close the dialog and return False
            if self.ui.line_custom_spectral.text() in ["", " "]:
                log.warning("No custom units entered, units did not change")
                self.close()
                return False

            # Converts the spectral_axis_unit to something that can be used by PlotWidget
            self.current_spectral_axis_unit = self.line_custom_spectral.text()
            spectral_axis_unit_formatted = u.Unit(self.current_spectral_axis_unit).to_string()

            # Checks to make sure spectral_axis_unit is compatible
            for plot_data_item in self.hub.plot_widget.listDataItems():
                if not plot_data_item.is_spectral_axis_unit_compatible(spectral_axis_unit_formatted):
                    log.warning("DID NOT CHANGE UNITS. {} NOT COMPATIBLE".format(spectral_axis_unit_formatted))
                    self.close()
                    return False

            # Set new units
            self.hub.plot_widget.spectral_axis_unit = spectral_axis_unit_formatted

        else:
            # Converts the spectral_axis_unit to something that can be used by PlotWidget
            self.current_spectral_axis_unit = self.ui.comboBox_spectral.currentText()
            current_spectral_axis_unit_in_u = self._spectral_axis_unit_equivalencies[self._spectral_axis_unit_equivalencies_titles.index(self.current_spectral_axis_unit)]
            spectral_axis_unit_formatted = u.Unit(current_spectral_axis_unit_in_u).to_string()

            # Checks to make sure spectral_axis_unit is compatible
            for plot_data_item in self.hub.plot_widget.listDataItems():
                if not plot_data_item.is_spectral_axis_unit_compatible(spectral_axis_unit_formatted):
                    log.warning("DID NOT CHANGE UNITS. {} NOT COMPATIBLE".format(spectral_axis_unit_formatted))
                    self.close()
                    return False

            # Set new units
            self.hub.plot_widget.spectral_axis_unit = spectral_axis_unit_formatted

        self.close()
        return True

    def on_canceled(self):
        """Called when the user clicks the "Cancel" button of the dialog."""
        self.close()<|MERGE_RESOLUTION|>--- conflicted
+++ resolved
@@ -33,8 +33,6 @@
             os.path.join(os.path.dirname(__file__),
                          ".", "unit_change_dialog.ui")), self)
 
-<<<<<<< HEAD
-=======
     def exec_(self):
         # If there is no plot item, don't even try to process unit info
         if self.hub.plot_item is None or len(self.hub.visible_plot_items) == 0:
@@ -47,7 +45,6 @@
 
             message_box.exec_()
             return
->>>>>>> f9d6c2bb
 
         # If the units in PlotWidget are not set, do not allow the user to click the OK button
         if not (self.hub.plot_widget.data_unit

import os
import uuid
import pickle

import numpy as np
from astropy import units as u
from astropy.modeling import fitting, models, optimizers
from qtpy.QtCore import Qt
from qtpy.QtGui import QIcon
from qtpy.QtWidgets import (QAction, QDialog, QInputDialog, QMenu, QMessageBox,
                            QToolButton, QWidget, QFileDialog)
from qtpy.uic import loadUi
from specutils.fitting import fit_lines
from specutils.spectra import Spectrum1D
from specutils.spectra.spectral_region import SpectralRegion

from .equation_editor_dialog import ModelEquationEditorDialog
from .items import ModelDataItem
from .models import ModelFittingModel
from ...core.plugin import plugin

MODELS = {
    'Const1D': models.Const1D,
    'Linear1D': models.Linear1D,
    'Polynomial1D': models.Polynomial1D,
    'Gaussian1D': models.Gaussian1D,
    'Voigt': models.Voigt1D,
    'Lorentzian': models.Lorentz1D,
}

FITTERS = {
    'Levenberg-Marquardt': fitting.LevMarLSQFitter,
    'Simplex Least Squares': fitting.SimplexLSQFitter,
    # Disabled # 'SLSQP Optimization': fitting.SLSQPLSQFitter,
}

SPECVIZ_MODEL_FILE_FILTER = 'Specviz Model Files (*.smf)'


@plugin.plugin_bar("Model Editor", icon=QIcon(":/icons/012-file.svg"))
class ModelEditor(QWidget):
    def __init__(self, *args, **kwargs):
        super().__init__(*args, **kwargs)

        self.fitting_options = {
            'fitter': 'Levenberg-Marquardt',
            'displayed_digits': 5,
            'max_iterations': optimizers.DEFAULT_MAXITER,
            'relative_error': optimizers.DEFAULT_ACC,
            'epsilon': optimizers.DEFAULT_EPS,
        }

        self._init_ui()

    def _init_ui(self):
        loadUi(os.path.abspath(
            os.path.join(os.path.dirname(__file__),
                         ".", "model_editor.ui")), self)

        # Populate the add mode button with a dropdown containing available
        # fittable model objects
        self.add_model_button.setPopupMode(QToolButton.InstantPopup)
        models_menu = QMenu(self.add_model_button)
        self.add_model_button.setMenu(models_menu)

        for k, v in MODELS.items():
            action = QAction(k, models_menu)
            action.triggered.connect(lambda x, m=v: self._add_fittable_model(m))
            models_menu.addAction(action)

        # Initially hide the model editor tools until user has selected an
        # editable model spectrum object
        self.editor_holder_widget.setHidden(True)
        self.setup_holder_widget.setHidden(False)

        self.equation_edit_button.clicked.connect(
            self._on_equation_edit_button_clicked)
        self.new_model_button.clicked.connect(self._on_create_new_model)
        self.remove_model_button.clicked.connect(self._on_remove_model)

        self.advanced_settings_button.clicked.connect(
            lambda: ModelAdvancedSettingsDialog(self, self).exec())

        self.save_model_button.clicked.connect(self._on_save_model)
        self.load_model_button.clicked.connect(self._on_load_from_file)

        self.data_selection_combo.setModel(self.hub.model)
        self.data_selection_combo.currentIndexChanged.connect(self._redraw_model)

        # When a plot data item is select, get its model editor model
        # representation
        self.hub.workspace.current_selected_changed.connect(
            self._on_plot_item_selected)

        # When the plot window changes, reset model editor
        self.hub.workspace.mdi_area.subWindowActivated.connect(self._on_new_plot_activated)

        # Listen for when data items are added to internal model
        self.hub.model.data_added.connect(self._on_data_item_added)

        # Connect the fit model button
        self.fit_button.clicked.connect(self._on_fit_clicked)

    def new_message_box(self, text, info=None, icon=QMessageBox.Warning):
        message_box = QMessageBox()
        message_box.setText(text)
        message_box.setIcon(icon)
        if info is not None:
            message_box.setInformativeText(info)
        message_box.exec()
        return

    @plugin.tool_bar(name="New Model", icon=QIcon(":/icons/012-file.svg"))
    def on_new_model_triggered(self):
        self._on_create_new_model()

    def _on_data_item_added(self, data_item):
        if not isinstance(data_item, ModelDataItem):
            return

        model_data_item = data_item
        plot_data_item = self.hub.plot_data_item_from_data_item(model_data_item)

        # Connect data change signals so that the plot updates when the user
        # changes a parameter in the model view model
        model_data_item.model_editor_model.itemChanged.connect(
            lambda item: self._on_model_item_changed(item))

        # plot_data_item = self.hub.workspace.proxy_model.item_from_id(model_data_item.identifier)
        plot_data_item.visible = True

        self.hub.workspace.current_plot_window.plot_widget.on_item_changed(
            model_data_item)
        self.hub.workspace._on_item_changed(item=plot_data_item.data_item)

    def _on_create_new_model(self):
        if self.hub.data_item is None:
            self.new_message_box(text="No item selected, cannot create model.",
                                 info="There is currently no item selected. "
                                      "Please select an item before attempting"
                                      " to create a new model.")

        # Grab the currently selected plot data item
        new_spec = Spectrum1D(flux=np.zeros(self.hub.data_item.spectral_axis.size) * self.hub.data_item.flux.unit,
                              spectral_axis=self.hub.data_item.spectral_axis)

<<<<<<< HEAD
        model_data_item = ModelDataItem(model=ModelFittingModel(),
                                        name="Fittable Model Spectrum",
                                        identifier=uuid.uuid4(),
                                        data=new_spec)
        model_data_item._selected_data = self.hub.data_item
=======
        self.create_model_data_item(new_spec)
>>>>>>> 96b4ab03

    def create_model_data_item(self, spectrum, name=None):
        """
        Generate a new model data item to be added to the data list.

        Parameters
        ----------
        spectrum : :class:`~specutils.Spectrum1D`
            The spectrum holding the spectral data.
        """
        # Set the currently displayed plugin panel widget to the model editor
        self.hub.set_active_plugin_bar(name="Model Editor")

        model_data_item = ModelDataItem(model=ModelFittingModel(),
                                        name=name or "Fittable Model Spectrum",
                                        identifier=uuid.uuid4(),
                                        data=spectrum)

        self.hub.append_data_item(model_data_item)

        if model_data_item._selected_data is not None:
            index = self.data_selection_combo.findData(model_data_item._selected_data)
            if index != -1:
                self.data_selection_combo.setCurrentIndex(index)

    def _on_remove_model(self):
        """Remove an astropy model from the model editor tree view."""
        indexes = self.model_tree_view.selectionModel().selectedIndexes()

        if len(indexes) > 0:
            selected_idx = indexes[0]
            self.model_tree_view.model().remove_model(row=selected_idx.row())

            # If removing the model resulted in an invalid arithmetic equation,
            # force open the arithmetic editor so the user can fix it.
            if self.model_tree_view.model().evaluate() is None:
                self._on_equation_edit_button_clicked()

    def _save_models(self, filename):
        model_editor_model = self.hub.plot_item.data_item.model_editor_model
        models = model_editor_model.fittable_models
        with open(filename, 'wb') as handle:
            pickle.dump(model_editor_model.fittable_models, handle)

    def _on_save_model(self, interactive=True):

        model_editor_model = self.hub.data_item.model_editor_model
        # There are no models to save
        if not model_editor_model.fittable_models:
            self.new_message_box(text='No model available',
                                 info='No model exists to be saved.')
            return

        default_name = os.path.join(os.path.curdir, 'new_model.smf')
        outfile = QFileDialog.getSaveFileName(
            self, caption='Save Model', directory=default_name,
            filter=SPECVIZ_MODEL_FILE_FILTER)[0]
        # No file was selected; the user hit "Cancel"
        if not outfile:
            return

        self._save_models(outfile)

        self.new_message_box(
            text='Model saved',
            info='Model successfully saved to {}'.format(outfile),
            icon=QMessageBox.Information)

    def _load_model_from_file(self, filename):
        with open(filename, 'rb') as handle:
            loaded_models = pickle.load(handle)

        for _, model in loaded_models.items():
            self._add_model(model)

    def _on_load_from_file(self):
        filename = QFileDialog.getOpenFileName(
            self, caption='Load Model',
            filter=SPECVIZ_MODEL_FILE_FILTER)[0]
        if not filename:
            return

        self._load_model_from_file(filename)

    def _add_model(self, model):
        idx = self.model_tree_view.model().add_model(model)
        self.model_tree_view.setExpanded(idx, True)

        for i in range(0, 4):
            self.model_tree_view.resizeColumnToContents(i)

        self._redraw_model()

    def _add_fittable_model(self, model_type):
        if issubclass(model_type, MODELS['Polynomial1D']):
            text, ok = QInputDialog.getInt(self, 'Polynomial1D',
                                           'Enter Polynomial1D degree:')
            # User decided not to create a model after all
            if not ok:
                return

            model = model_type(int(text))
        else:
            model = model_type()

        self._add_model(model)

    def _update_model_data_item(self):
        """
        When a new data item is selected, check if
        the model's plot_data_item units are compatible
        with the target data item's plot_data_item units.
        If the units are not the same, update the model's units.
        """
        # Note
        # ----
        # Target data items that cannot be plotted are not
        # selectable in the data selection combo. The only instance
        # a unit change is needed is when noting is plotted and the
        # user changes the target data.

        # Get the current plot item and update
        # its data item if its a model plot item
        model_plot_data_item = self.hub.plot_item

        if model_plot_data_item is not None and \
                isinstance(model_plot_data_item.data_item, ModelDataItem):
            # This is the data item selected in the
            # model editor data selection combo box
            data_item = self._get_selected_data_item()

            if data_item is not None and \
                    isinstance(data_item.spectrum, Spectrum1D):

                selected_plot_data_item = self.hub.plot_data_item_from_data_item(data_item)

                new_spectral_axis_unit = selected_plot_data_item.spectral_axis_unit
                new_data_unit = selected_plot_data_item.data_unit

                compatible = model_plot_data_item.are_units_compatible(
                    new_spectral_axis_unit,
                    new_data_unit,
                )
                if not compatible:
                    # If not compatible, update the units of every
                    # model plot_data_item unit to match the selected
                    # data's plot_data_item units in every plot sub-window
                    model_identifier = model_plot_data_item.data_item.identifier
                    selection_identifier = selected_plot_data_item.data_item.identifier
                    for sub_window in self.hub.workspace.mdi_area.subWindowList():
                        proxy_model = sub_window.proxy_model

                        # Get plot_data_items in that sub_window
                        model_p_d_i = proxy_model.item_from_id(model_identifier)
                        selected_p_d_i = proxy_model.item_from_id(selection_identifier)

                        # Update model's plot_data_item units
                        model_p_d_i._spectral_axis_unit = selected_p_d_i.spectral_axis_unit
                        model_p_d_i._data_unit = selected_p_d_i.data_unit
                        sub_window.plot_widget.check_plot_compatibility()

                # Copy the spectrum and assign the current
                # fittable model the spectrum with the
                # spectral axis and flux converted to plot units.
                spectrum = data_item.spectrum.with_spectral_unit(new_spectral_axis_unit)
                spectrum = spectrum.new_flux_unit(new_data_unit)
                model_plot_data_item.data_item.set_data(spectrum)
                model_plot_data_item.data_item._selected_data = data_item

    def _redraw_model(self):
        """
        Re-plot the current model item.
        """
        model_plot_data_item = self.hub.plot_item

        if model_plot_data_item is not None and \
                isinstance(model_plot_data_item.data_item, ModelDataItem):
            self._update_model_data_item()
            model_plot_data_item.set_data()

    def _on_model_item_changed(self, item):
        if item.parent():
            # If the item has a parent, then we know that the parameter
            # value has changed. Note that the internal stored data has not
            # been truncated at all, only the displayed text value. All fitting
            # uses the full, un-truncated data value.
            if item.column() == 1:
                item.setData(float(item.text()), Qt.UserRole + 1)
                item.setText(item.text())
            self._redraw_model()
        else:
            # In this case, the user has renamed a model. Since the equation
            # editor now doesn't know about the old model, reset the equation
            self.hub.data_item.model_editor_model.reset_equation()

    def _on_equation_edit_button_clicked(self):
        # Get the current model
        model_data_item = self.hub.data_item

        if not isinstance(model_data_item, ModelDataItem):
            self.new_message_box(text="No model available.",
                                 info="The currently selected item does not"
                                      " contain a fittable model. Create a new"
                                      " one, or select an item containing a model.")
            return

        equation_editor_dialog = ModelEquationEditorDialog(
            model_data_item.model_editor_model)
        equation_editor_dialog.accepted.connect(self.hub.plot_item.set_data)
        equation_editor_dialog.exec_()

    def _clear_tree_view(self):
        self.model_tree_view.setModel(None)
        self.editor_holder_widget.setHidden(True)
        self.setup_holder_widget.setHidden(False)

    def _on_new_plot_activated(self):
        plot_data_item = self.hub.plot_item
        if plot_data_item is not None:
            if isinstance(plot_data_item.data_item, ModelDataItem):
                return self._on_plot_item_selected(plot_data_item)
        self._clear_tree_view()

    def _on_plot_item_selected(self, plot_data_item):
        if not isinstance(plot_data_item.data_item, ModelDataItem):
            return self._clear_tree_view()

        self.editor_holder_widget.setHidden(False)
        self.setup_holder_widget.setHidden(True)

        model_data_item = plot_data_item.data_item

        # Set the model on the tree view and expand all children initially.
        self.model_tree_view.setModel(model_data_item.model_editor_model)
        self.model_tree_view.expandAll()
        if model_data_item._selected_data is not None:
            index = self.data_selection_combo.findData(model_data_item._selected_data)
            if index != -1:
                self.data_selection_combo.setCurrentIndex(index)

        for i in range(0, 4):
            self.model_tree_view.resizeColumnToContents(i)

    def _get_selected_plot_data_item(self):
        workspace = self.hub.workspace

        if self.hub.proxy_model is None:
            raise Exception("Workspace proxy_model is None")

        row = self.data_selection_combo.currentIndex()
        idx = workspace.list_view.model().index(row, 0)

        return self.hub.proxy_model.data(idx, role=Qt.UserRole)

    def _get_selected_data_item(self):
        # The spectrum_data_item would be the data item that this model is to
        # be fit to. This selection is done via the data_selection_combo.
        combo_index = self.data_selection_combo.currentIndex()
        data_item = self.data_selection_combo.itemData(combo_index)

        # If user chooses a model instead of a data item, notify and return
        if isinstance(data_item, ModelDataItem):
            self.new_message_box(text="Selected data is a model.",
                                 info="The currently selected data "
                                      "is a model. Please select a "
                                      "data item containing spectra.")
            return None
        return data_item

    def _on_fit_clicked(self, eq_pop_up=True):
        if eq_pop_up:
            self._on_equation_edit_button_clicked()

        # Grab the currently selected plot data item from the data list
        plot_data_item = self.hub.plot_item

        # If this item is not a model data item, bail
        if not isinstance(plot_data_item.data_item, ModelDataItem):
            return

        data_item = self._get_selected_data_item()

        if data_item is None:
            return

        spectral_region = self.hub.spectral_regions

        # Compose the compound model from the model editor sub model tree view
        model_editor_model = plot_data_item.data_item.model_editor_model
        result = model_editor_model.evaluate()

        if result is None:
            return self.new_message_box(text="Please add models to fit.",
                                        info="Models can be added by clicking the"
                                             " green \"add\" button and selecting a"
                                             " model from the drop-down menu")

        # Load options
        fitter = FITTERS[self.fitting_options["fitter"]]
        output_formatter = "{:0.%sg}" % self.fitting_options['displayed_digits']

        kwargs = {}
        if fitter is fitting.LevMarLSQFitter:
            kwargs['maxiter'] = self.fitting_options['max_iterations']
            kwargs['acc'] = self.fitting_options['relative_error']
            kwargs['epsilon'] = self.fitting_options['epsilon']

        # Run the compound model through the specutils fitting routine. Ensure
        # that the returned values are always in units of the current plot by
        # passing in the spectrum with the spectral axis and flux
        # converted to plot units.
        spectrum = data_item.spectrum.with_spectral_unit(
            plot_data_item.spectral_axis_unit)
        spectrum = spectrum.new_flux_unit(plot_data_item.data_unit)

        fit_mod = fit_lines(spectrum, result, fitter=fitter(),
                            window=spectral_region, **kwargs)

        if fit_mod is None:
            return

        # Fitted quantity models do not preserve the names of the sub models
        # which are used to relate the fitted sub models back to the displayed
        # models in the model editor. Go through and hope that their order is
        # preserved.

        """
        # Uncomment for when specutils function is working with units
        if result.n_submodels() > 1:
            for i, x in enumerate(result):
                fit_mod.unitless_model._submodels[i].name = x.name
            sub_mods = [x for x in fit_mod.unitless_model]
        else:
            fit_mod.unitless_model.name = result.name
            sub_mods = [fit_mod.unitless_model]
        """

        if result.n_submodels() > 1:
            sub_mods = [x for x in fit_mod._submodels]
            for i, x in enumerate(result):
                fit_mod._submodels[i].name = x.name
        else:
            fit_mod.name = result.name
            sub_mods = [fit_mod]

        # Get a list of the displayed name for each sub model in the tree view
        disp_mods = {item.text(): item for item in model_editor_model.items}

        for i, sub_mod in enumerate(sub_mods):
            # Get the base astropy model object
            model_item = disp_mods.get(sub_mod.name)

            # For each of the children `StandardItem`s, parse out their
            # individual stored values
            for cidx in range(model_item.rowCount()):
                param_name = model_item.child(cidx, 0).data()

                if result.n_submodels() > 1:
                    parameter = getattr(fit_mod, "{0}_{1}".format(param_name, i))
                else:
                    parameter = getattr(fit_mod, param_name)

                model_item.child(cidx, 1).setText(output_formatter.format(parameter.value))
                model_item.child(cidx, 1).setData(parameter.value, Qt.UserRole + 1)
                model_item.child(cidx, 3).setData(parameter.fixed, Qt.UserRole + 1)

        for i in range(0, 4):
            self.model_tree_view.resizeColumnToContents(i)

        # Update the displayed data on the plot
        self._redraw_model()


class ModelAdvancedSettingsDialog(QDialog):
    def __init__(self, model_editor, parent=None):
        super().__init__(parent)

        self.model_editor = model_editor
        self._init_ui()

    def _init_ui(self):
        loadUi(os.path.abspath(
            os.path.join(os.path.dirname(__file__), ".",
                         "model_advanced_settings.ui")), self)

        self.fitting_type_combo_box.addItems(list(FITTERS.keys()))

        self.buttonBox.accepted.connect(self.apply_settings)
        self.buttonBox.rejected.connect(self.cancel)

        fitting_options = self.model_editor.fitting_options

        self.displayed_digits_spin_box.setValue(fitting_options['displayed_digits'])
        self.max_iterations_line_edit.setText(str(fitting_options['max_iterations']))
        self.relative_error_line_edit.setText(str(fitting_options['relative_error']))
        self.epsilon_line_edit.setText(str(fitting_options['epsilon']))
        self.fitting_type_combo_box.currentIndexChanged.connect(self._on_index_change)
        index = self.fitting_type_combo_box.findText(fitting_options['fitter'],
                                                     Qt.MatchFixedString)
        if index >= 0:
            self.fitting_type_combo_box.setCurrentIndex(index)

        self._on_index_change()

    def _on_index_change(self, *args):
        fitting_type = self.fitting_type_combo_box.currentText()
        is_lev_mar_lsq = fitting_type == 'Levenberg-Marquardt'
        self.max_iterations_line_edit.setDisabled(not is_lev_mar_lsq)
        self.relative_error_line_edit.setDisabled(not is_lev_mar_lsq)
        self.epsilon_line_edit.setDisabled(not is_lev_mar_lsq)

    def _validate_inputs(self):
        """
        Check if user inputs are valid.
        return
        ------
        success : bool
            True if all input boxes are valid.
        """
        red = "background-color: rgba(255, 0, 0, 128);"
        success = True

        for widget in [self.max_iterations_line_edit]:
            try:
                int(widget.text())
                widget.setStyleSheet("")
            except ValueError:
                widget.setStyleSheet(red)
                success = False

        for widget in [self.relative_error_line_edit,
                       self.epsilon_line_edit]:
            try:
                float(widget.text())
                widget.setStyleSheet("")
            except ValueError:
                widget.setStyleSheet(red)
                success = False

        return success

    def apply_settings(self):
        if not self._validate_inputs():
            return

        fitting_type = self.fitting_type_combo_box.currentText()
        max_iterations = int(self.max_iterations_line_edit.text())
        relative_error = float(self.relative_error_line_edit.text())
        epsilon = float(self.epsilon_line_edit.text())
        displayed_digits = self.displayed_digits_spin_box.value()

        self.model_editor.fitting_options = {
            'fitter': fitting_type,
            'displayed_digits': displayed_digits,
            'max_iterations': max_iterations,
            'relative_error': relative_error,
            'epsilon': epsilon,
        }

        self.close()

    def cancel(self):
        self.close()<|MERGE_RESOLUTION|>--- conflicted
+++ resolved
@@ -144,17 +144,9 @@
         new_spec = Spectrum1D(flux=np.zeros(self.hub.data_item.spectral_axis.size) * self.hub.data_item.flux.unit,
                               spectral_axis=self.hub.data_item.spectral_axis)
 
-<<<<<<< HEAD
-        model_data_item = ModelDataItem(model=ModelFittingModel(),
-                                        name="Fittable Model Spectrum",
-                                        identifier=uuid.uuid4(),
-                                        data=new_spec)
-        model_data_item._selected_data = self.hub.data_item
-=======
-        self.create_model_data_item(new_spec)
->>>>>>> 96b4ab03
-
-    def create_model_data_item(self, spectrum, name=None):
+        self.create_model_data_item(new_spec, data_item=self.hub.data_item)
+
+    def create_model_data_item(self, spectrum, name=None, data_item=None):
         """
         Generate a new model data item to be added to the data list.
 
@@ -170,6 +162,7 @@
                                         name=name or "Fittable Model Spectrum",
                                         identifier=uuid.uuid4(),
                                         data=spectrum)
+        model_data_item._selected_data = data_item
 
         self.hub.append_data_item(model_data_item)
 

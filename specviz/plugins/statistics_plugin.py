"""
Manage and execute the various statistical operations
"""
import os
import logging

import numpy as np
import pyqtgraph as pg
from qtpy.QtGui import QColor
from qtpy.uic import loadUi

from ..widgets.plugin import Plugin
from ..analysis import statistics
from ..core.comms import DispatchHandle
from ..widgets.utils import UI_PATH


class StatisticsPlugin(Plugin):
    """
    UI to manage and execute the statistical operations
    """
    name = "Statistics"
    location = "left"

    def setup_ui(self):
        loadUi(os.path.join(UI_PATH, "statistics_plugin.ui"), self.contents)

    def setup_connections(self):
        pass

    @DispatchHandle.register_listener("on_updated_rois", "on_selected_layer")
    def update_statistics(self, rois=None, *args, **kwargs):
        if rois is None:
            if self.active_window is not None:
                rois = self.active_window._rois
            else:
                rois = []

        current_layer = self._current_layer

        if self.active_window is None or current_layer is None:
            logging.info(
                "No window or layer item provided; cannot update statistics.")

            # Clear statistics information
            for att in self.__dict__:
                if 'line_edit' in att:
                    self.__dict__[att].setText("")

            return

        # Set current layer name text
        self.contents.line_edit_current_layer.setText(current_layer.name)

        mask = self.active_window.get_roi_mask(layer=current_layer)

        stat_dict = statistics.stats(current_layer.data.compressed().value,
                                     mask=mask[~current_layer.data.mask] if mask is not None else None)

        self.contents.line_edit_mean.setText("{0:4.4g}".format(
            stat_dict['mean']))
        self.contents.line_edit_median.setText("{0:4.4g}".format(
            stat_dict['median']))
        self.contents.line_edit_std_dev.setText("{0:4.4g}".format(
            stat_dict['stddev']))
<<<<<<< HEAD
        self.contents.line_edit_total.setText("{0:4.4g}".format(
=======
        self.line_edit_rms.setText("{0:4.4g}".format(
            stat_dict['rms']))
        self.line_edit_snr.setText("{0:4.4g}".format(
            stat_dict['snr']))
        self.line_edit_total.setText("{0:4.4g}".format(
>>>>>>> a8bc1b50
            stat_dict['total']))
        self.contents.line_edit_data_point_count.setText("{0:4.4g}".format(
            stat_dict['npoints']))

        # Calculate measured statistics if there are three rois
        if len(rois) < 3:
            # So that the rois are not updating all the time, reset the
            # colors of the rois when the number has *just* fallen below 3
            if self.contents.label_measured_error.isHidden():
                [x.setBrush(QColor(0, 0, 255, 50)) for x in rois]
                [x.update() for x in rois]

            self.contents.label_measured_error.show()
            return
        else:
            [x.setBrush(QColor(0, 0, 255, 50)) for x in rois]
            [x.update() for x in rois]

            self.contents.label_measured_error.hide()

        roi_masks = []

        for roi in rois:
            mask = self.active_window.get_roi_mask(layer=current_layer,
                                                   roi=roi)
            roi_masks.append(mask)

        # Always make the ROI that's over the greatest absolute data value
        # orange
        # roi_data_sets, rois, roi_masks = zip(*sorted(
        #     zip(roi_data_sets, rois, roi_masks),
        #     key=lambda x: np.max(np.abs(x[0]))))

        rois[-1].setBrush(pg.mkBrush(QColor(255, 69, 0, 50)))
        rois[-1].update()

        cont1_stat_dict = statistics.stats(current_layer.data.compressed().value,
                                           mask=roi_masks[0])
        cont2_stat_dict = statistics.stats(current_layer.data.compressed().value,
                                           mask=np.concatenate(roi_masks[1:-1]))

        ew, flux, avg_cont = statistics.eq_width(cont1_stat_dict,
                                                 cont2_stat_dict,
                                                 current_layer,
                                                 mask=roi_masks[-1])

        cent = statistics.centroid(current_layer,
                                   avg_cont=avg_cont,
                                   mask=roi_masks[-1])

        stat_dict = {"eq_width": ew, "centroid": cent, "flux": flux,
                     "avg_cont": avg_cont}

        self.contents.line_edit_equivalent_width.setText("{0:4.4g}".format(
            float(stat_dict['eq_width'])))
        self.contents.line_edit_centroid.setText("{0:5.5g}".format(
            float(stat_dict['centroid'])))
        self.contents.line_edit_flux.setText("{0:4.4g}".format(
            float(stat_dict['flux'])))
<<<<<<< HEAD
        self.contents.line_edit_mean_continuum.setText("{0:4.4g}".format(
            float(stat_dict['avg_cont'])))
=======
        self.line_edit_continuum.setText("{0:4.4g}".format(
            float(stat_dict['avg_cont'])))


class UiStatisticsPlugin:
    def __init__(self, plugin):
        plugin.layout_vertical.setContentsMargins(11, 11, 11, 11)

        # Setup form layout
        plugin.layout_form = QFormLayout()
        plugin.layout_form.setFieldGrowthPolicy(QFormLayout.ExpandingFieldsGrow)
        plugin.layout_form.setFormAlignment(Qt.AlignJustify | Qt.AlignTop)
        plugin.layout_form.setContentsMargins(1, 1, 1, 12)
        plugin.layout_form.setSpacing(6)

        plugin.layout_vertical.addLayout(plugin.layout_form)

        # Setup labels
        plugin.label_current_layer = QLabel(plugin)
        plugin.label_current_layer.setText("Current Layer")

        plugin.line_edit_current_layer = QLineEdit(plugin)
        sizePolicy = QSizePolicy(QSizePolicy.Expanding, QSizePolicy.Fixed)
        sizePolicy.setHorizontalStretch(0)
        sizePolicy.setVerticalStretch(0)
        sizePolicy.setHeightForWidth(
            plugin.line_edit_current_layer.sizePolicy().hasHeightForWidth())
        plugin.line_edit_current_layer.setSizePolicy(sizePolicy)
        plugin.line_edit_current_layer.setStyleSheet(LINE_EDIT_CSS)
        plugin.line_edit_current_layer.setReadOnly(True)

        plugin.layout_form.setWidget(0, QFormLayout.LabelRole,
                                     plugin.label_current_layer)
        plugin.layout_form.setWidget(0, QFormLayout.FieldRole,
                                     plugin.line_edit_current_layer)

        # Setup tabs
        plugin.tab_widget_stats = QTabWidget(plugin)
        plugin.layout_vertical.addWidget(plugin.tab_widget_stats)

        # Setup basic tab
        plugin.tab_basic = QWidget()
        plugin.tab_widget_stats.addTab(plugin.tab_basic, "Basic")

        plugin.layout_vertical_tab_basic = QVBoxLayout(plugin.tab_basic)
        plugin.layout_vertical_tab_basic.setContentsMargins(11, 11, 11, 11)
        plugin.layout_vertical_tab_basic.setSpacing(6)

        plugin.layout_form_tab_basic = QFormLayout()
        plugin.layout_form_tab_basic.setFieldGrowthPolicy(
            QFormLayout.ExpandingFieldsGrow)
        plugin.layout_form_tab_basic.setFormAlignment(Qt.AlignRight |
                                                      Qt.AlignTop |
                                                      Qt.AlignTrailing)
        plugin.layout_form_tab_basic.setContentsMargins(1, 1, 1, 1)
        plugin.layout_form_tab_basic.setSpacing(6)

        plugin.layout_vertical_tab_basic.addLayout(plugin.layout_form_tab_basic)

        # Setup basic tab labels
        plugin.label_mean = QLabel(plugin.tab_basic)
        plugin.label_mean.setText("Mean")

        plugin.line_edit_mean = QLineEdit(plugin.tab_basic)
        plugin.line_edit_mean.setStyleSheet(LINE_EDIT_CSS)
        plugin.line_edit_mean.setReadOnly(True)
        plugin.layout_form_tab_basic.setWidget(0, QFormLayout.LabelRole,
                                               plugin.label_mean)
        plugin.layout_form_tab_basic.setWidget(0, QFormLayout.FieldRole,
                                               plugin.line_edit_mean)

        plugin.label_median = QLabel(plugin.tab_basic)
        plugin.label_median.setText("Median")

        plugin.line_edit_median = QLineEdit(plugin.tab_basic)
        plugin.line_edit_median.setStyleSheet(
            LINE_EDIT_CSS)
        plugin.line_edit_median.setReadOnly(True)
        plugin.layout_form_tab_basic.setWidget(1, QFormLayout.LabelRole,
                                               plugin.label_median)
        plugin.layout_form_tab_basic.setWidget(1, QFormLayout.FieldRole,
                                               plugin.line_edit_median)

        plugin.label_std_dev = QLabel(plugin.tab_basic)
        plugin.label_std_dev.setText("Std. Dev.")

        plugin.line_edit_std_dev = QLineEdit(plugin.tab_basic)
        plugin.line_edit_std_dev.setStyleSheet(
            LINE_EDIT_CSS)
        plugin.line_edit_std_dev.setReadOnly(True)
        plugin.layout_form_tab_basic.setWidget(2, QFormLayout.LabelRole,
                                               plugin.label_std_dev)
        plugin.layout_form_tab_basic.setWidget(2, QFormLayout.FieldRole,
                                               plugin.line_edit_std_dev)

        plugin.label_rms = QLabel(plugin.tab_basic)
        plugin.label_rms.setText("RMS")

        plugin.line_edit_rms = QLineEdit(plugin.tab_basic)
        plugin.line_edit_rms.setStyleSheet(
            LINE_EDIT_CSS)
        plugin.line_edit_rms.setReadOnly(True)
        plugin.layout_form_tab_basic.setWidget(3, QFormLayout.LabelRole,
                                               plugin.label_rms)
        plugin.layout_form_tab_basic.setWidget(3, QFormLayout.FieldRole,
                                               plugin.line_edit_rms)

        plugin.label_snr = QLabel(plugin.tab_basic)
        plugin.label_snr.setText("SNR")

        plugin.line_edit_snr = QLineEdit(plugin.tab_basic)
        plugin.line_edit_snr.setStyleSheet(
            LINE_EDIT_CSS)
        plugin.line_edit_snr.setReadOnly(True)
        plugin.layout_form_tab_basic.setWidget(4, QFormLayout.LabelRole,
                                               plugin.label_snr)
        plugin.layout_form_tab_basic.setWidget(4, QFormLayout.FieldRole,
                                               plugin.line_edit_snr)

        plugin.label_total = QLabel(plugin.tab_basic)
        plugin.label_total.setText("Total")

        plugin.line_edit_total = QLineEdit(plugin.tab_basic)
        plugin.line_edit_total.setStyleSheet(
            LINE_EDIT_CSS)
        plugin.line_edit_total.setReadOnly(True)
        plugin.layout_form_tab_basic.setWidget(5, QFormLayout.LabelRole,
                                               plugin.label_total)
        plugin.layout_form_tab_basic.setWidget(5, QFormLayout.FieldRole,
                                               plugin.line_edit_total)

        plugin.label_data_point_count = QLabel(plugin.tab_basic)
        plugin.label_data_point_count.setText("Count")

        plugin.line_edit_data_point_count = QLineEdit(plugin.tab_basic)
        plugin.line_edit_data_point_count.setStyleSheet(
            LINE_EDIT_CSS)
        plugin.line_edit_data_point_count.setReadOnly(True)
        plugin.layout_form_tab_basic.setWidget(6, QFormLayout.LabelRole,
                                               plugin.label_data_point_count)
        plugin.layout_form_tab_basic.setWidget(6, QFormLayout.FieldRole,
                                               plugin.line_edit_data_point_count)

        # Measured tab setup
        plugin.tab_measured = QWidget()
        plugin.tab_widget_stats.addTab(plugin.tab_measured, "Measured")

        plugin.layout_vertical_tab_measured = QVBoxLayout(plugin.tab_measured)
        plugin.layout_vertical_tab_measured.setContentsMargins(11, 11, 11, 11)
        plugin.layout_vertical_tab_measured.setSpacing(6)

        plugin.layout_form_tab_measured = QFormLayout()
        plugin.layout_form_tab_measured.setFieldGrowthPolicy(
            QFormLayout.ExpandingFieldsGrow)
        plugin.layout_form_tab_measured.setFormAlignment(Qt.AlignRight |
                                                         Qt.AlignTop |
                                                         Qt.AlignTrailing)
        plugin.layout_form_tab_measured.setContentsMargins(1, 1, 1, 1)
        plugin.layout_form_tab_measured.setSpacing(6)

        plugin.layout_vertical_tab_measured.addLayout(plugin.layout_form_tab_measured)

        # Measured tab labels
        plugin.label_equivalent_width = QLabel(plugin.tab_measured)
        plugin.label_equivalent_width.setText("Equivalent Width")

        plugin.line_edit_equivalent_width = QLineEdit(plugin.tab_measured)
        plugin.line_edit_equivalent_width.setStyleSheet(
            LINE_EDIT_CSS)
        plugin.line_edit_equivalent_width.setReadOnly(True)

        plugin.layout_form_tab_measured.setWidget(0, QFormLayout.LabelRole,
                                                  plugin.label_equivalent_width)
        plugin.layout_form_tab_measured.setWidget(0, QFormLayout.FieldRole,
                                                  plugin.line_edit_equivalent_width)

        plugin.label_centroid = QLabel(plugin.tab_measured)
        plugin.label_centroid.setText("Centroid")

        plugin.line_edit_centroid = QLineEdit(plugin.tab_measured)
        plugin.line_edit_centroid.setStyleSheet(
            LINE_EDIT_CSS)
        plugin.line_edit_centroid.setReadOnly(True)

        plugin.layout_form_tab_measured.setWidget(1, QFormLayout.LabelRole,
                                                  plugin.label_centroid)
        plugin.layout_form_tab_measured.setWidget(1, QFormLayout.FieldRole,
                                                  plugin.line_edit_centroid)

        plugin.label_flux = QLabel(plugin.tab_measured)
        plugin.label_flux.setText("Flux")

        plugin.line_edit_flux = QLineEdit(plugin.tab_measured)
        plugin.line_edit_flux.setStyleSheet(
            LINE_EDIT_CSS)
        plugin.line_edit_flux.setReadOnly(True)

        plugin.layout_form_tab_measured.setWidget(2, QFormLayout.LabelRole,
                                                  plugin.label_flux)
        plugin.layout_form_tab_measured.setWidget(2, QFormLayout.FieldRole,
                                                  plugin.line_edit_flux)

        plugin.label_mean_continuum = QLabel(plugin.tab_measured)
        plugin.label_mean_continuum.setText("Mean Continuum")

        plugin.line_edit_continuum = QLineEdit(plugin.tab_measured)
        plugin.line_edit_continuum.setStyleSheet(
            LINE_EDIT_CSS)
        plugin.line_edit_continuum.setReadOnly(True)

        plugin.layout_form_tab_measured.setWidget(3, QFormLayout.LabelRole,
                                                  plugin.label_mean_continuum)
        plugin.layout_form_tab_measured.setWidget(3, QFormLayout.FieldRole,
                                                  plugin.line_edit_continuum)

        # Add warning label
        plugin.label_measured_error = QLabel()
        plugin.label_measured_error.setText("You must have at least three ROIs "
                                          "on the plot")
        plugin.label_measured_error.setWordWrap(True)
        plugin.label_measured_error.setStyleSheet("""
        QLabel {
            color: #a94442;
            background-color: #f2dede;
            padding: 10px;
            border: 1px solid #ebccd1;
            border-radius: 4px;
        }""")

        plugin.layout_vertical_tab_measured.addWidget(plugin.label_measured_error)
        plugin.layout_vertical_tab_measured.addStretch()

        plugin.layout_vertical.addStretch()
>>>>>>> a8bc1b50
<|MERGE_RESOLUTION|>--- conflicted
+++ resolved
@@ -63,15 +63,11 @@
             stat_dict['median']))
         self.contents.line_edit_std_dev.setText("{0:4.4g}".format(
             stat_dict['stddev']))
-<<<<<<< HEAD
+        self.contents.line_edit_rms.setText("{0:4.4g}".format(
+            stat_dict['rms']))
+        self.contents.line_edit_snr.setText("{0:4.4g}".format(
+            stat_dict['snr']))
         self.contents.line_edit_total.setText("{0:4.4g}".format(
-=======
-        self.line_edit_rms.setText("{0:4.4g}".format(
-            stat_dict['rms']))
-        self.line_edit_snr.setText("{0:4.4g}".format(
-            stat_dict['snr']))
-        self.line_edit_total.setText("{0:4.4g}".format(
->>>>>>> a8bc1b50
             stat_dict['total']))
         self.contents.line_edit_data_point_count.setText("{0:4.4g}".format(
             stat_dict['npoints']))
@@ -131,241 +127,5 @@
             float(stat_dict['centroid'])))
         self.contents.line_edit_flux.setText("{0:4.4g}".format(
             float(stat_dict['flux'])))
-<<<<<<< HEAD
         self.contents.line_edit_mean_continuum.setText("{0:4.4g}".format(
-            float(stat_dict['avg_cont'])))
-=======
-        self.line_edit_continuum.setText("{0:4.4g}".format(
-            float(stat_dict['avg_cont'])))
-
-
-class UiStatisticsPlugin:
-    def __init__(self, plugin):
-        plugin.layout_vertical.setContentsMargins(11, 11, 11, 11)
-
-        # Setup form layout
-        plugin.layout_form = QFormLayout()
-        plugin.layout_form.setFieldGrowthPolicy(QFormLayout.ExpandingFieldsGrow)
-        plugin.layout_form.setFormAlignment(Qt.AlignJustify | Qt.AlignTop)
-        plugin.layout_form.setContentsMargins(1, 1, 1, 12)
-        plugin.layout_form.setSpacing(6)
-
-        plugin.layout_vertical.addLayout(plugin.layout_form)
-
-        # Setup labels
-        plugin.label_current_layer = QLabel(plugin)
-        plugin.label_current_layer.setText("Current Layer")
-
-        plugin.line_edit_current_layer = QLineEdit(plugin)
-        sizePolicy = QSizePolicy(QSizePolicy.Expanding, QSizePolicy.Fixed)
-        sizePolicy.setHorizontalStretch(0)
-        sizePolicy.setVerticalStretch(0)
-        sizePolicy.setHeightForWidth(
-            plugin.line_edit_current_layer.sizePolicy().hasHeightForWidth())
-        plugin.line_edit_current_layer.setSizePolicy(sizePolicy)
-        plugin.line_edit_current_layer.setStyleSheet(LINE_EDIT_CSS)
-        plugin.line_edit_current_layer.setReadOnly(True)
-
-        plugin.layout_form.setWidget(0, QFormLayout.LabelRole,
-                                     plugin.label_current_layer)
-        plugin.layout_form.setWidget(0, QFormLayout.FieldRole,
-                                     plugin.line_edit_current_layer)
-
-        # Setup tabs
-        plugin.tab_widget_stats = QTabWidget(plugin)
-        plugin.layout_vertical.addWidget(plugin.tab_widget_stats)
-
-        # Setup basic tab
-        plugin.tab_basic = QWidget()
-        plugin.tab_widget_stats.addTab(plugin.tab_basic, "Basic")
-
-        plugin.layout_vertical_tab_basic = QVBoxLayout(plugin.tab_basic)
-        plugin.layout_vertical_tab_basic.setContentsMargins(11, 11, 11, 11)
-        plugin.layout_vertical_tab_basic.setSpacing(6)
-
-        plugin.layout_form_tab_basic = QFormLayout()
-        plugin.layout_form_tab_basic.setFieldGrowthPolicy(
-            QFormLayout.ExpandingFieldsGrow)
-        plugin.layout_form_tab_basic.setFormAlignment(Qt.AlignRight |
-                                                      Qt.AlignTop |
-                                                      Qt.AlignTrailing)
-        plugin.layout_form_tab_basic.setContentsMargins(1, 1, 1, 1)
-        plugin.layout_form_tab_basic.setSpacing(6)
-
-        plugin.layout_vertical_tab_basic.addLayout(plugin.layout_form_tab_basic)
-
-        # Setup basic tab labels
-        plugin.label_mean = QLabel(plugin.tab_basic)
-        plugin.label_mean.setText("Mean")
-
-        plugin.line_edit_mean = QLineEdit(plugin.tab_basic)
-        plugin.line_edit_mean.setStyleSheet(LINE_EDIT_CSS)
-        plugin.line_edit_mean.setReadOnly(True)
-        plugin.layout_form_tab_basic.setWidget(0, QFormLayout.LabelRole,
-                                               plugin.label_mean)
-        plugin.layout_form_tab_basic.setWidget(0, QFormLayout.FieldRole,
-                                               plugin.line_edit_mean)
-
-        plugin.label_median = QLabel(plugin.tab_basic)
-        plugin.label_median.setText("Median")
-
-        plugin.line_edit_median = QLineEdit(plugin.tab_basic)
-        plugin.line_edit_median.setStyleSheet(
-            LINE_EDIT_CSS)
-        plugin.line_edit_median.setReadOnly(True)
-        plugin.layout_form_tab_basic.setWidget(1, QFormLayout.LabelRole,
-                                               plugin.label_median)
-        plugin.layout_form_tab_basic.setWidget(1, QFormLayout.FieldRole,
-                                               plugin.line_edit_median)
-
-        plugin.label_std_dev = QLabel(plugin.tab_basic)
-        plugin.label_std_dev.setText("Std. Dev.")
-
-        plugin.line_edit_std_dev = QLineEdit(plugin.tab_basic)
-        plugin.line_edit_std_dev.setStyleSheet(
-            LINE_EDIT_CSS)
-        plugin.line_edit_std_dev.setReadOnly(True)
-        plugin.layout_form_tab_basic.setWidget(2, QFormLayout.LabelRole,
-                                               plugin.label_std_dev)
-        plugin.layout_form_tab_basic.setWidget(2, QFormLayout.FieldRole,
-                                               plugin.line_edit_std_dev)
-
-        plugin.label_rms = QLabel(plugin.tab_basic)
-        plugin.label_rms.setText("RMS")
-
-        plugin.line_edit_rms = QLineEdit(plugin.tab_basic)
-        plugin.line_edit_rms.setStyleSheet(
-            LINE_EDIT_CSS)
-        plugin.line_edit_rms.setReadOnly(True)
-        plugin.layout_form_tab_basic.setWidget(3, QFormLayout.LabelRole,
-                                               plugin.label_rms)
-        plugin.layout_form_tab_basic.setWidget(3, QFormLayout.FieldRole,
-                                               plugin.line_edit_rms)
-
-        plugin.label_snr = QLabel(plugin.tab_basic)
-        plugin.label_snr.setText("SNR")
-
-        plugin.line_edit_snr = QLineEdit(plugin.tab_basic)
-        plugin.line_edit_snr.setStyleSheet(
-            LINE_EDIT_CSS)
-        plugin.line_edit_snr.setReadOnly(True)
-        plugin.layout_form_tab_basic.setWidget(4, QFormLayout.LabelRole,
-                                               plugin.label_snr)
-        plugin.layout_form_tab_basic.setWidget(4, QFormLayout.FieldRole,
-                                               plugin.line_edit_snr)
-
-        plugin.label_total = QLabel(plugin.tab_basic)
-        plugin.label_total.setText("Total")
-
-        plugin.line_edit_total = QLineEdit(plugin.tab_basic)
-        plugin.line_edit_total.setStyleSheet(
-            LINE_EDIT_CSS)
-        plugin.line_edit_total.setReadOnly(True)
-        plugin.layout_form_tab_basic.setWidget(5, QFormLayout.LabelRole,
-                                               plugin.label_total)
-        plugin.layout_form_tab_basic.setWidget(5, QFormLayout.FieldRole,
-                                               plugin.line_edit_total)
-
-        plugin.label_data_point_count = QLabel(plugin.tab_basic)
-        plugin.label_data_point_count.setText("Count")
-
-        plugin.line_edit_data_point_count = QLineEdit(plugin.tab_basic)
-        plugin.line_edit_data_point_count.setStyleSheet(
-            LINE_EDIT_CSS)
-        plugin.line_edit_data_point_count.setReadOnly(True)
-        plugin.layout_form_tab_basic.setWidget(6, QFormLayout.LabelRole,
-                                               plugin.label_data_point_count)
-        plugin.layout_form_tab_basic.setWidget(6, QFormLayout.FieldRole,
-                                               plugin.line_edit_data_point_count)
-
-        # Measured tab setup
-        plugin.tab_measured = QWidget()
-        plugin.tab_widget_stats.addTab(plugin.tab_measured, "Measured")
-
-        plugin.layout_vertical_tab_measured = QVBoxLayout(plugin.tab_measured)
-        plugin.layout_vertical_tab_measured.setContentsMargins(11, 11, 11, 11)
-        plugin.layout_vertical_tab_measured.setSpacing(6)
-
-        plugin.layout_form_tab_measured = QFormLayout()
-        plugin.layout_form_tab_measured.setFieldGrowthPolicy(
-            QFormLayout.ExpandingFieldsGrow)
-        plugin.layout_form_tab_measured.setFormAlignment(Qt.AlignRight |
-                                                         Qt.AlignTop |
-                                                         Qt.AlignTrailing)
-        plugin.layout_form_tab_measured.setContentsMargins(1, 1, 1, 1)
-        plugin.layout_form_tab_measured.setSpacing(6)
-
-        plugin.layout_vertical_tab_measured.addLayout(plugin.layout_form_tab_measured)
-
-        # Measured tab labels
-        plugin.label_equivalent_width = QLabel(plugin.tab_measured)
-        plugin.label_equivalent_width.setText("Equivalent Width")
-
-        plugin.line_edit_equivalent_width = QLineEdit(plugin.tab_measured)
-        plugin.line_edit_equivalent_width.setStyleSheet(
-            LINE_EDIT_CSS)
-        plugin.line_edit_equivalent_width.setReadOnly(True)
-
-        plugin.layout_form_tab_measured.setWidget(0, QFormLayout.LabelRole,
-                                                  plugin.label_equivalent_width)
-        plugin.layout_form_tab_measured.setWidget(0, QFormLayout.FieldRole,
-                                                  plugin.line_edit_equivalent_width)
-
-        plugin.label_centroid = QLabel(plugin.tab_measured)
-        plugin.label_centroid.setText("Centroid")
-
-        plugin.line_edit_centroid = QLineEdit(plugin.tab_measured)
-        plugin.line_edit_centroid.setStyleSheet(
-            LINE_EDIT_CSS)
-        plugin.line_edit_centroid.setReadOnly(True)
-
-        plugin.layout_form_tab_measured.setWidget(1, QFormLayout.LabelRole,
-                                                  plugin.label_centroid)
-        plugin.layout_form_tab_measured.setWidget(1, QFormLayout.FieldRole,
-                                                  plugin.line_edit_centroid)
-
-        plugin.label_flux = QLabel(plugin.tab_measured)
-        plugin.label_flux.setText("Flux")
-
-        plugin.line_edit_flux = QLineEdit(plugin.tab_measured)
-        plugin.line_edit_flux.setStyleSheet(
-            LINE_EDIT_CSS)
-        plugin.line_edit_flux.setReadOnly(True)
-
-        plugin.layout_form_tab_measured.setWidget(2, QFormLayout.LabelRole,
-                                                  plugin.label_flux)
-        plugin.layout_form_tab_measured.setWidget(2, QFormLayout.FieldRole,
-                                                  plugin.line_edit_flux)
-
-        plugin.label_mean_continuum = QLabel(plugin.tab_measured)
-        plugin.label_mean_continuum.setText("Mean Continuum")
-
-        plugin.line_edit_continuum = QLineEdit(plugin.tab_measured)
-        plugin.line_edit_continuum.setStyleSheet(
-            LINE_EDIT_CSS)
-        plugin.line_edit_continuum.setReadOnly(True)
-
-        plugin.layout_form_tab_measured.setWidget(3, QFormLayout.LabelRole,
-                                                  plugin.label_mean_continuum)
-        plugin.layout_form_tab_measured.setWidget(3, QFormLayout.FieldRole,
-                                                  plugin.line_edit_continuum)
-
-        # Add warning label
-        plugin.label_measured_error = QLabel()
-        plugin.label_measured_error.setText("You must have at least three ROIs "
-                                          "on the plot")
-        plugin.label_measured_error.setWordWrap(True)
-        plugin.label_measured_error.setStyleSheet("""
-        QLabel {
-            color: #a94442;
-            background-color: #f2dede;
-            padding: 10px;
-            border: 1px solid #ebccd1;
-            border-radius: 4px;
-        }""")
-
-        plugin.layout_vertical_tab_measured.addWidget(plugin.label_measured_error)
-        plugin.layout_vertical_tab_measured.addStretch()
-
-        plugin.layout_vertical.addStretch()
->>>>>>> a8bc1b50
+            float(stat_dict['avg_cont'])))
"""
Plugin enabling model definition and fitting
"""
import logging
import os

import numpy as np
from qtpy import compat
from qtpy.QtCore import Qt
# from qtpy.QtGui import
from qtpy.QtWidgets import QTreeWidgetItem
<<<<<<< HEAD
=======
from qtpy.QtGui import QIntValidator, QDoubleValidator
>>>>>>> 3f3f0899
from qtpy.uic import loadUi

from ..core.comms import dispatch, DispatchHandle
from ..core.data import Spectrum1DRefModelLayer
from ..core.threads import FitModelThread
from ..interfaces.factories import ModelFactory, FitterFactory
from ..interfaces.initializers import initialize
from ..interfaces.model_io import yaml_model_io, py_model_io
from ..widgets.plugin import Plugin
from ..widgets.utils import UI_PATH

# To memorize last visited directory.
_model_directory = os.environ["HOME"]


class ModelFittingPlugin(Plugin):
    """
    UI plugin for model definition, fitting, and management
    """
    name = "Model Fitting"
    location = "right"

    def __init__(self, *args, **kwargs):
        super(ModelFittingPlugin, self).__init__(*args, **kwargs)
        self.fit_model_thread = FitModelThread()

        self.fit_model_thread.status.connect(
            dispatch.on_status_message.emit)

        self.fit_model_thread.result.connect(
            lambda layer: dispatch.on_update_model.emit(layer=layer))

    def setup_ui(self):
        loadUi(os.path.join(UI_PATH, "model_fitting_plugin.ui"), self.contents)
<<<<<<< HEAD

    def setup_connections(self):
        pass

#     def setup_connections(self):
#         # Enable/disable buttons depending on selection
#         self.tree_widget_current_models.itemSelectionChanged.connect(
#             self.toggle_buttons)
#
#         # # Populate model dropdown
#         self.combo_box_models.addItems(
#             sorted(ModelFactory.all_models))
#
#         # Populate fitting algorithm dropdown
#         self.combo_box_fitting.addItems(
#             sorted(FitterFactory.all_fitters))
#
#         # When the add new model button is clicked, create a new model
#         self.button_select_model.clicked.connect(
#             self.add_model)
#
#         # When the model items in the model tree change
#         self.tree_widget_current_models.itemChanged.connect(
#             self._model_parameter_validation)
#
#         # When the model parameters in the model tree are locked/unlocked
#         self.tree_widget_current_models.itemClicked.connect(
#             self._fix_model_parameter
#         )
#
#         # When the model list delete button is pressed
#         self.button_remove_model.clicked.connect(
#             lambda: self.remove_model_item())
#
#         # When editing the formula is finished, send event
#         self.line_edit_model_arithmetic.editingFinished.connect(
#             lambda: self.update_model_formula())
#
#         # Attach the fit button
#         self.button_perform_fit.clicked.connect(
#             self.fit_model_layer)
#
#         # Update model name when a user makes changes
#         self.tree_widget_current_models.itemChanged.connect(self._update_model_name)
#
#         # ---
#         # IO
#         # Attach the model save/read buttons
#         self.button_save_model.clicked.connect(
#             self.save_model)
#
#         self.button_load_model.clicked.connect(
#             self.load_model)
#
#         self.button_export_model.clicked.connect(
#             self.export_model)
#
#     @property
#     def current_model(self):
#         model_item = self.current_model_item
#         model = model_item.data(0, Qt.UserRole)
#
#         return model
#
#     @property
#     def current_model_item(self):
#         return self.tree_widget_current_models.currentItem()
#
#     def add_model(self):
#         layer = self.current_layer
#
#         if layer is None:
#             return
#
#         model_name = self.combo_box_models.currentText()
#         model = ModelFactory.create_model(model_name)()
#
#         if isinstance(layer, Spectrum1DRefModelLayer):
#             mask = self.active_window.get_roi_mask(layer._parent)
#
#             # pass raw data arrays to avoid unit-based issues in initialization
#             initialize(model, layer._parent.dispersion[mask].compressed().value,
#                        layer._parent.data[mask].compressed().value)
#             # The layer is a `ModelLayer`, in which case, additionally
#             # add the model to the compound model and update plot
#             if layer.model is not None:
#                 layer.model = layer.model + model
#             else:
#                 layer.model = model
#         else:
#             mask = self.active_window.get_roi_mask(layer)
#
#             initialize(model, layer.dispersion[mask].compressed().value,
#                        layer.data[mask].compressed().value)
#
#             # If a layer is selected, but it's not a `ModelLayer`,
#             # create a new `ModelLayer`
#             layer = self.add_model_layer(model=model)
#
#         dispatch.on_update_model.emit(layer=layer)
#         dispatch.on_add_model.emit(layer=layer)
#
#     def add_model_layer(self, model):
#         """
#         Creates a new layer object using the currently defined model.
#         """
#         layer = self.current_layer
#
#         if layer is None:
#             return
#
#         # compound_model = self.get_compound_model(
#         #     model_dict=model_inputs,
#         #     formula=self.line_edit_model_arithmetic.text())
#
#         # Create new layer using current ROI masks, if they exist
#         # mask = self.active_window.get_roi_mask(layer=layer)
#
#         new_model_layer = Spectrum1DRefModelLayer.from_parent(
#             parent=layer,
#             model=model,
#             # layer_mask=mask
#         )
#
#         dispatch.on_add_layer.emit(layer=new_model_layer,
#                                    window=self.active_window)
#
#         return new_model_layer
#
#     @DispatchHandle.register_listener("on_add_model")
#     def add_model_item(self, layer, unique=True):
#         """
#         Adds an `astropy.modeling.Model` to the loaded model tree widget.
#
#         Parameters
#         ----------
#         """
#         if hasattr(layer.model, '_submodels'):
#             models = layer.model._submodels
#         else:
#             models = [layer.model]
#
#         for model in models:
#             if model is None:
#                 continue
#
#             if unique:
#                 if self.get_model_item(model) is not None:
#                     continue
#
#             name = model.name
#
#             if not name:
#                 count = 1
#
#                 root = self.tree_widget_current_models.invisibleRootItem()
#
#                 for i in range(root.childCount()):
#                     child = root.child(i)
#
#                     if isinstance(model, child.data(0, Qt.UserRole).__class__):
#                         count += 1
#
#                 name = model.__class__.__name__.replace('1D', '') + str(count)
#                 model._name = name
#
#             new_item = QTreeWidgetItem()
#             new_item.setFlags(new_item.flags() | Qt.ItemIsEditable)
#
#             new_item.setText(0, name)
#             new_item.setData(0, Qt.UserRole, model)
#
#             for i, para in enumerate(model.param_names):
#                 new_para_item = QTreeWidgetItem(new_item)
#                 new_para_item.setText(0, para)
#                 new_para_item.setData(1, Qt.UserRole, model.parameters[i])
#                 new_para_item.setText(1, "{:4.4g}".format(model.parameters[i]))
#                 new_para_item.setFlags(new_para_item.flags() |
#                                        Qt.ItemIsEditable |
#                                        Qt.ItemIsUserCheckable)
#
#                 new_para_item.setCheckState(0, Qt.Checked if model.fixed.get(para)
#                                                           else Qt.Unchecked)
#
#             self.tree_widget_current_models.addTopLevelItem(new_item)
#             self.tree_widget_current_models.expandItem(new_item)
#
#         self._update_arithmetic_text(layer)
#
#     @DispatchHandle.register_listener("on_update_model")
#     def update_model_item(self, layer):
#         if hasattr(layer.model, '_submodels'):
#             models = layer.model._submodels
#         else:
#             models = [layer.model]
#
#         for model in models:
#             model_item = self.get_model_item(model)
#
#             if model_item is None:
#                 return
#
#             for i, para in enumerate(model.param_names):
#                 for i in range(model_item.childCount()):
#                     param_item = model_item.child(i)
#
#                     if param_item.text(0) == para:
#                         param_item.setText(1, "{:4.4g}".format(
#                             model.parameters[i]))
#
#         # turn signals back on after fitting a model and
#         # update the layer without validation
#         if self.tree_widget_current_models.signalsBlocked():
#             self.current_layer.model = layer.model
#             self.tree_widget_current_models.blockSignals(False)
#
#     @DispatchHandle.register_listener("on_remove_model")
#     def remove_model_item(self, model=None):
#         if model is None:
#             model = self.current_model
#
#         # Remove model from submodels of compound model
#         layer = self.current_layer
#
#         if hasattr(layer, '_model') and hasattr(layer.model, '_submodels'):
#             layer.model._submodels.remove(model)
#         else:
#             layer.model = None
#
#         # Remove model from tree widget
#         root = self.tree_widget_current_models.invisibleRootItem()
#
#         for i in range(root.childCount()):
#             child = root.child(i)
#
#             if child.data(0, Qt.UserRole) == model:
#                 root.removeChild(child)
#                 break
#
#             for j in range(child.childCount()):
#                 sec_child = child.child(j)
#
#                 if sec_child.data(0, Qt.UserRole) == model:
#                     child.removeChild(sec_child)
#                     break
#
#         self.update_model_formula()
#         self.toggle_fitting()
#
#     def get_model_item(self, model):
#         root = self.tree_widget_current_models.invisibleRootItem()
#
#         for i in range(root.childCount()):
#             child = root.child(i)
#
#             if child.data(0, Qt.UserRole) == model:
#                 return child
#
#     def get_model_inputs(self):
#         """
#         Returns the model and current parameters displayed in the UI.
#
#         Returns
#         -------
#         models : dict
#             A dictionary with the model instance as the key and a list of
#             floats as the parameters values.
#         """
#         root = self.tree_widget_current_models.invisibleRootItem()
#         models = {}
#
#         for model_item in [root.child(j) for j in range(root.childCount())]:
#             model = model_item.data(0, Qt.UserRole)
#             args = []
#
#             for i in range(model_item.childCount()):
#                 child_item = model_item.child(i)
#                 child = child_item.text(1)
#
#                 args.append(float(child))
#
#             models[model] = args
#
#         return models
#
#     def update_model_formula(self):
#         model_layer = self.current_layer
#
#         model_dict = self.get_model_inputs()
#         model = self.get_compound_model(model_dict=model_dict)
#
#         if model is None:
#             dispatch.on_update_model.emit(layer=model_layer)
#             return
#
#         model_layer.model = model
#
#         dispatch.on_update_model.emit(layer=model_layer)
#
#     def get_compound_model(self, model_dict=None, formula=''):
#         model_dict = model_dict or self.get_model_inputs()
#         formula = formula or self.line_edit_model_arithmetic.text()
#         models = []
#
#         for model in model_dict:
#             for i, param_name in enumerate(model.param_names):
#                 setattr(model, param_name, model_dict[model][i])
#
#             models.append(model)
#
#         if len(models) == 0:
#             return
#
#         if formula:
#             model = Spectrum1DRefModelLayer.from_formula(models, formula)
#             return model
#
#         return np.sum(models) if len(models) > 1 else models[0]
#
#     @DispatchHandle.register_listener("on_update_model")
#     def _update_arithmetic_text(self, layer):
#         if hasattr(layer, '_model'):
#             # If the model is a compound
#             if hasattr(layer.model, '_submodels'):
#                 expr = layer.model._format_expression()
#                 expr = expr.replace('[', '{').replace(']', '}')
#
#                 model_names = [model.name
#                                for model in layer.model._submodels]
#
#                 expr = expr.format(*model_names)
#             # If it's just a single model
#             else:
#                 expr = layer.model.name if layer.model is not None else ""
#
#             self.line_edit_model_arithmetic.setText(expr)
#
#             return expr
#
#     @DispatchHandle.register_listener("on_selected_model", "on_changed_model")
#     def _update_model_name(self, model_item, col=0):
#         if model_item is None:
#             return
#
#         model = model_item.data(0, Qt.UserRole)
#
#         if hasattr(model, '_name'):
#             name = model_item.text(0)
#             all_names = self.tree_widget_current_models.findItems(
#                 name, Qt.MatchExactly, 0)
#
#             if len(all_names) > 1:
#                 name = "{}{}".format(name, len(all_names) - 1)
#
#             # Remove whitespace
#             name = name.replace(" ", "_")
#
#             model._name = name
#
#             self.tree_widget_current_models.blockSignals(True)
#             model_item.setText(0, name)
#             self.tree_widget_current_models.blockSignals(False)
#
#         self._update_arithmetic_text(self.current_layer)
#
#     @DispatchHandle.register_listener("on_changed_model")
#     def _update_model_parameters(self, *args, **kwargs):
#         model_layer = self.current_layer
#         model_dict = self.get_model_inputs()
#
#         model = self.get_compound_model(model_dict=model_dict,
#                                         formula=self.line_edit_model_arithmetic.text())
#
#         if model is not None:
#             model_layer.model = model
#
#             dispatch.on_update_model.emit(layer=model_layer)
#         else:
#             logging.error("Cannot set `ModelLayer` model to new compound "
#                           "model.")
#
#     @DispatchHandle.register_listener("on_selected_layer")
#     def update_model_list(self, layer_item=None, layer=None):
#         self.tree_widget_current_models.clear()
#         self.line_edit_model_arithmetic.clear()
#
#         if layer_item is None and layer is None:
#             return
#
#         layer = layer or layer_item.data(0, Qt.UserRole)
#
#         if not hasattr(layer, '_model'):
#             return
#
#         self.add_model_item(layer)
#
#     def _model_parameter_validation(self, model_item, col=1):
#         if col == 0:
#             return
#
#         try:
#             txt = "{:4.4g}".format(float(model_item.text(col)))
#             model_item.setText(col, txt)
#             model_item.setData(col, Qt.UserRole, float(model_item.text(col)))
#         except ValueError:
#             prev_val = model_item.data(col, Qt.UserRole)
#             model_item.setText(col, str(prev_val))
#
#         dispatch.on_changed_model.emit(model_item=model_item)
#
#     def _fix_model_parameter(self, model_item, col=0):
#         parent = model_item.parent()
#         if parent is not None:
#             model = parent.data(0, Qt.UserRole)
#             param = getattr(model, model_item.text(0))
#             param.fixed = bool(model_item.checkState(col))
#             dispatch.on_changed_model.emit(model_item=model_item)
#
#
#     def fit_model_layer(self):
#         current_layer = self.current_layer
#
#         if not isinstance(current_layer, Spectrum1DRefModelLayer):
#             logging.error("Attempting to fit model on a non ModelLayer.")
#             return
#
#         # This would allow updating the mask on the model layer to reflect
#         # the current rois on the plot. Useful for directing fitting,
#         # but may be unintuitive.
#         mask = self.active_window.get_roi_mask(layer=current_layer._parent)
#         # current_layer._layer_mask = mask
#
#         # Update the model parameters with those in the gui
#         # self.update_model_layer()
#
#         # block signals before fitting to stop from reading
#         # model parameters from UI
#         self.tree_widget_current_models.blockSignals(True)
#         # Create fitted layer
#         self.fit_model_thread(
#             model_layer=current_layer,
#             fitter_name=self.combo_box_fitting.currentText(),
#             mask=mask)
#
#         self.fit_model_thread.start()
#
#     def toggle_buttons(self):
#         root = self.tree_widget_current_models.invisibleRootItem()
#
#         if root.childCount() > 0:
#             self.button_remove_model.setEnabled(True)
#         else:
#             self.button_remove_model.setEnabled(False)
#
#     # this is also called in response to the "on_remove_model" signal,
#     # however indirectly via the remove_model_item method.
#     @DispatchHandle.register_listener("on_add_model")
#     def toggle_fitting(self, *args, **kwargs):
#         root = self.tree_widget_current_models.invisibleRootItem()
#
#         if root.childCount() > 0:
#             self.group_box_fitting.setEnabled(True)
#             self.button_save_model.setEnabled(True)
#         else:
#             self.group_box_fitting.setEnabled(False)
#             self.button_save_model.setEnabled(False)
#
#     @DispatchHandle.register_listener("on_selected_layer")
#     def toggle_io(self, layer_item, *args, **kwargs):
#         if layer_item:
#             self.button_load_model.setEnabled(True)
#         else:
#             self.button_load_model.setEnabled(False)
#
#     # ---
#     # IO
#     def _prepare_model_for_save(self):
#         model_dict = self.get_model_inputs()
#         formula = self.line_edit_model_arithmetic.text()
#
#         if len(model_dict) == 0:
#             return None, None
#
#         return self.get_compound_model(model_dict,
#                                        formula=formula), formula
#
#     def save_model(self):
#         model, formula = self._prepare_model_for_save()
#         roi_bounds = self.active_window.get_roi_bounds()
#
#         if model:
#             global _model_directory
#             yaml_model_io.saveModelToFile(self,
#                                           model,
#                                           _model_directory,
#                                           expression=formula,
#                                           roi_bounds=roi_bounds)
#
#     def export_model(self):
#         model, formula = self._prepare_model_for_save()
#
#         if model:
#             global _model_directory
#             py_model_io.saveModelToFile(self,
#                                         model,
#                                         _model_directory,
#                                         expression=formula)
#
#     def load_model(self):
#         global _model_directory
#         fname = compat.getopenfilenames(parent=self,
#                                         caption='Read model file',
#                                         basedir=_model_directory,
#                                         filters=yaml_model_io.MODEL_FILE_FILTER)
#
#         # File dialog returns a tuple with a list of file names.
#         # We get the first name from the first tuple element.
#         if len(fname[0]) < 1:
#             return
#         fname = fname[0][0]
#
#         compound_model, formula, _model_directory, roi_bounds = yaml_model_io.buildModelFromFile(
#             fname)
#
#         # Put new model in its own sub-layer under current layer.
#         current_layer = self.current_layer
#
#         if current_layer is None:
#             return
#
#         # Create new model layer using current ROI masks, if they exist
#         mask = self.active_window.get_roi_mask(layer=current_layer)
#
#         current_window = self.active_window
#
#         # If there already is a model layer, just edit its model
#         if hasattr(current_layer, '_model'):
#             current_layer.model = compound_model
#
#             self.update_model_list(layer=current_layer)
#             dispatch.on_update_model.emit(layer=current_layer)
#         else:
#             layer = self.add_model_layer(compound_model)
#
#             dispatch.on_update_model.emit(layer=layer)
#             dispatch.on_add_model.emit(layer=layer)
#             dispatch.on_remove_model.emit(layer=layer)
#
#         for bound in roi_bounds:
#             current_window.add_roi(bounds=bound)
#
#
# # class UiModelFittingPlugin:
# #     def __init__(self, plugin):
# #         # Tree widget/model selector group box
# #         plugin.group_box_add_model = QGroupBox()
# #         plugin.group_box_add_model.setTitle("Add Model")
# #         plugin.layout_horizontal_group_box_add_model = QHBoxLayout(
# #             plugin.group_box_add_model)
# #         plugin.layout_horizontal_group_box_add_model.setContentsMargins(11, 11,
# #                                                                         11, 11)
# #         plugin.layout_horizontal_group_box_add_model.setSpacing(6)
# #
# #         # Models combo box
# #         plugin.combo_box_models = QComboBox(plugin.group_box_add_model)
# #         plugin.combo_box_models.setStyleSheet("""QComboBox {width: 100px;}
# #         """)
# #         size_policy = QSizePolicy(QSizePolicy.Fixed, QSizePolicy.Preferred)
# #         size_policy.setHorizontalStretch(1)
# #         size_policy.setVerticalStretch(0)
# #         size_policy.setHeightForWidth(
# #             plugin.combo_box_models.sizePolicy().hasHeightForWidth())
# #         plugin.combo_box_models.setSizePolicy(size_policy)
# #
# #         plugin.button_select_model = QPushButton(plugin.group_box_add_model)
# #         plugin.button_select_model.setText("Select")
# #
# #         plugin.layout_horizontal_group_box_add_model.addWidget(
# #             plugin.combo_box_models)
# #         plugin.layout_horizontal_group_box_add_model.addWidget(
# #             plugin.button_select_model)
# #
# #         plugin.layout_vertical.addWidget(plugin.group_box_add_model)
# #
# #         # Current models group box
# #         plugin.group_box_current_models = QGroupBox(plugin.contents)
# #         plugin.group_box_current_models.setTitle("Current Models")
# #         plugin.layout_vertical_group_box_current_models = QVBoxLayout(
# #             plugin.group_box_current_models)
# #         plugin.layout_vertical_group_box_current_models.setContentsMargins(
# #             11, 11, 11, 11)
# #         plugin.layout_vertical_group_box_current_models.setSpacing(6)
# #
# #         plugin.tree_widget_current_models = QTreeWidget(
# #             plugin.group_box_current_models)
# #         plugin.tree_widget_current_models.setStyleSheet(STYLE)
# #         # self.tree_widget_current_models.setMinimumSize(QSize(0, 150))
# #         plugin.tree_widget_current_models.setAllColumnsShowFocus(False)
# #         plugin.tree_widget_current_models.setHeaderHidden(False)
# #         plugin.tree_widget_current_models.setColumnCount(2)
# #         plugin.tree_widget_current_models.headerItem().setText(0, "Parameter")
# #         plugin.tree_widget_current_models.headerItem().setText(1, "Value")
# #         plugin.tree_widget_current_models.header().setVisible(True)
# #         plugin.tree_widget_current_models.header().setCascadingSectionResizes(
# #             False)
# #         plugin.tree_widget_current_models.header().setDefaultSectionSize(130)
# #
# #         plugin.layout_vertical_group_box_current_models.addWidget(
# #             plugin.tree_widget_current_models)
# #
# #         # Current models buttons
# #         plugin.layout_horizontal_model_buttons = QHBoxLayout()
# #         plugin.layout_horizontal_model_buttons.setContentsMargins(1, 1, 1, 12)
# #         plugin.layout_horizontal_model_buttons.setSpacing(6)
# #
# #         plugin.button_save_model = QToolButton(plugin.group_box_current_models)
# #         plugin.button_save_model.setEnabled(False)
# #         plugin.button_save_model.setIcon(QIcon(os.path.join(
# #             ICON_PATH, "Save-48.png")))
# #         plugin.button_save_model.setIconSize(QSize(25, 25))
# #         plugin.button_save_model.setMinimumSize(QSize(35, 35))
# #
# #         plugin.button_load_model = QToolButton(plugin.group_box_current_models)
# #         plugin.button_load_model.setEnabled(False)
# #         plugin.button_load_model.setIcon(QIcon(os.path.join(
# #             ICON_PATH, "Open Folder-48.png")))
# #         plugin.button_load_model.setIconSize(QSize(25, 25))
# #         plugin.button_load_model.setMinimumSize(QSize(35, 35))
# #
# #         plugin.button_export_model = QToolButton(plugin.group_box_current_models)
# #         plugin.button_export_model.setEnabled(False)
# #         plugin.button_export_model.setIcon(QIcon(os.path.join(
# #             ICON_PATH, "Export-48.png")))
# #         plugin.button_export_model.setIconSize(QSize(25, 25))
# #         plugin.button_export_model.setMinimumSize(QSize(35, 35))
# #
# #         plugin.button_remove_model = QToolButton(plugin.group_box_current_models)
# #         plugin.button_remove_model.setEnabled(False)
# #         plugin.button_remove_model.setIcon(QIcon(os.path.join(
# #             ICON_PATH, "Delete-48.png")))
# #         plugin.button_remove_model.setIconSize(QSize(25, 25))
# #         plugin.button_remove_model.setMinimumSize(QSize(35, 35))
# #
# #         plugin.layout_horizontal_model_buttons.addWidget(plugin.button_save_model)
# #         plugin.layout_horizontal_model_buttons.addWidget(plugin.button_load_model)
# #         plugin.layout_horizontal_model_buttons.addWidget(
# #             plugin.button_export_model)
# #         plugin.layout_horizontal_model_buttons.addStretch()
# #         plugin.layout_horizontal_model_buttons.addWidget(
# #             plugin.button_remove_model)
# #
# #         plugin.layout_vertical_group_box_current_models.addLayout(
# #             plugin.layout_horizontal_model_buttons)
# #
# #         # Arithmetic group box
# #         plugin.group_box_model_arithmetic = QGroupBox(
# #             plugin.group_box_current_models)
# #         plugin.group_box_model_arithmetic.setTitle("Arithmetic")
# #         plugin.layout_vertical_model_arithmetic = QVBoxLayout(
# #             plugin.group_box_model_arithmetic)
# #         plugin.layout_vertical_model_arithmetic.setContentsMargins(11, 11, 11,
# #                                                                    11)
# #         plugin.layout_vertical_model_arithmetic.setSpacing(6)
# #
# #         plugin.line_edit_model_arithmetic = QLineEdit(
# #             plugin.group_box_model_arithmetic)
# #         plugin.layout_vertical_model_arithmetic.addWidget(
# #             plugin.line_edit_model_arithmetic)
# #
# #         plugin.layout_vertical_group_box_current_models.addWidget(
# #             plugin.group_box_model_arithmetic)
# #
# #         # Fitting routines group box
# #         plugin.group_box_fitting = QGroupBox(plugin.contents)
# #         plugin.group_box_fitting.setTitle("Fitting")
# #         plugin.group_box_fitting.setEnabled(False)
# #
# #         plugin.layout_vertical_fitting = QVBoxLayout(plugin.group_box_fitting)
# #         plugin.layout_vertical_fitting.setContentsMargins(11, 11, 11, 11)
# #         plugin.layout_vertical_fitting.setSpacing(6)
# #
# #         plugin.combo_box_fitting = QComboBox(plugin.group_box_fitting)
# #
# #         plugin.button_perform_fit = QPushButton(plugin.group_box_fitting)
# #         plugin.button_perform_fit.setText("Perform fit")
# #
# #         plugin.layout_vertical_fitting.addWidget(plugin.combo_box_fitting)
# #         plugin.layout_vertical_fitting.addWidget(plugin.button_perform_fit)
# #
# #         # Add group boxes
# #         plugin.layout_vertical.addWidget(plugin.group_box_add_model)
# #         plugin.layout_vertical.addWidget(plugin.group_box_current_models)
# #         plugin.layout_vertical.addWidget(plugin.group_box_fitting)
#
=======

        # Hide the advanced settings initially
        self.contents.group_box_advanced_settings.hide()

        # Create validators advanced settings inputs
        max_iter_valid = QIntValidator(1, 9999, self)
        self.contents.max_iterations_line_edit.setValidator(max_iter_valid)

        rel_err_valid = QDoubleValidator(0, 9999.0, 20, self)
        self.contents.relative_error_line_edit.setValidator(rel_err_valid)

        eps_valid = QDoubleValidator(0, 9999.0, 20, self)
        self.contents.epsilon_line_edit.setValidator(eps_valid)

    def setup_connections(self):
        # Enable/disable buttons depending on selection
        self.contents.tree_widget_current_models.itemSelectionChanged.connect(
            self.toggle_buttons)

        # # Populate model dropdown
        self.contents.combo_box_models.addItems(
            sorted(ModelFactory.all_models))

        # Populate fitting algorithm dropdown
        self.contents.combo_box_fitting.addItems(
            sorted(FitterFactory.all_fitters))

        # When the add new model button is clicked, create a new model
        self.contents.button_select_model.clicked.connect(
            self.add_model)

        # When the model items in the model tree change
        self.contents.tree_widget_current_models.itemChanged.connect(
            self._model_parameter_validation)

        # When the model parameters in the model tree are locked/unlocked
        self.contents.tree_widget_current_models.itemClicked.connect(
            self._fix_model_parameter
        )

        # When the model list delete button is pressed
        self.contents.button_remove_model.clicked.connect(
            lambda: self.remove_model_item())

        # When editing the formula is finished, send event
        self.contents.line_edit_model_arithmetic.editingFinished.connect(
            lambda: self.update_model_formula())

        # Attach the fit button
        self.contents.button_perform_fit.clicked.connect(
            self.fit_model_layer)

        # Update model name when a user makes changes
        self.contents.tree_widget_current_models.itemChanged.connect(self._update_model_name)

        # ---
        # IO
        # Attach the model save/read buttons
        self.contents.button_save_model.clicked.connect(
            self.save_model)

        self.contents.button_load_model.clicked.connect(
            self.load_model)

        self.contents.button_export_model.clicked.connect(
            self.export_model)

        self.contents.check_box_advanced_settings.clicked.connect(
            lambda state: self.contents.group_box_advanced_settings.setHidden(not state)
        )

    @property
    def current_model(self):
        model_item = self.current_model_item
        model = model_item.data(0, Qt.UserRole)

        return model

    @property
    def current_model_item(self):
        return self.contents.tree_widget_current_models.currentItem()

    def add_model(self):
        layer = self.current_layer

        if layer is None:
            return

        model_name = self.contents.combo_box_models.currentText()
        model = ModelFactory.create_model(model_name)()

        if isinstance(layer, Spectrum1DRefModelLayer):
            mask = self.active_window.get_roi_mask(layer._parent)

            # pass raw data arrays to avoid unit-based issues in initialization
            initialize(model, layer._parent.dispersion[mask].compressed().value,
                       layer._parent.data[mask].compressed().value)
            # The layer is a `ModelLayer`, in which case, additionally
            # add the model to the compound model and update plot
            if layer.model is not None:
                layer.model = layer.model + model
            else:
                layer.model = model
        else:
            mask = self.active_window.get_roi_mask(layer)

            initialize(model, layer.dispersion[mask].compressed().value,
                       layer.data[mask].compressed().value)

            # If a layer is selected, but it's not a `ModelLayer`,
            # create a new `ModelLayer`
            layer = self.add_model_layer(model=model)

        dispatch.on_update_model.emit(layer=layer)
        dispatch.on_add_model.emit(layer=layer)

    def add_model_layer(self, model):
        """
        Creates a new layer object using the currently defined model.
        """
        layer = self.current_layer

        if layer is None:
            return

        # compound_model = self.get_compound_model(
        #     model_dict=model_inputs,
        #     formula=self.contents.line_edit_model_arithmetic.text())

        # Create new layer using current ROI masks, if they exist
        # mask = self.active_window.get_roi_mask(layer=layer)

        new_model_layer = Spectrum1DRefModelLayer.from_parent(
            parent=layer,
            model=model,
            # layer_mask=mask
        )

        dispatch.on_add_layer.emit(layer=new_model_layer,
                                   window=self.active_window)

        return new_model_layer

    @DispatchHandle.register_listener("on_add_model")
    def add_model_item(self, layer, unique=True):
        """
        Adds an `astropy.modeling.Model` to the loaded model tree widget.

        Parameters
        ----------
        """
        if hasattr(layer.model, '_submodels'):
            models = layer.model._submodels
        else:
            models = [layer.model]

        for model in models:
            if model is None:
                continue

            if unique:
                if self.get_model_item(model) is not None:
                    continue

            name = model.name

            if not name:
                count = 1

                root = self.contents.tree_widget_current_models.invisibleRootItem()

                for i in range(root.childCount()):
                    child = root.child(i)

                    if isinstance(model, child.data(0, Qt.UserRole).__class__):
                        count += 1

                name = model.__class__.__name__.replace('1D', '') + str(count)
                model._name = name

            new_item = QTreeWidgetItem()
            new_item.setFlags(new_item.flags() | Qt.ItemIsEditable)

            new_item.setText(0, name)
            new_item.setData(0, Qt.UserRole, model)

            for i, para in enumerate(model.param_names):
                new_para_item = QTreeWidgetItem(new_item)
                new_para_item.setText(0, para)
                new_para_item.setData(1, Qt.UserRole, model.parameters[i])
                new_para_item.setText(1, "{:4.4g}".format(model.parameters[i]))
                new_para_item.setFlags(new_para_item.flags() |
                                       Qt.ItemIsEditable |
                                       Qt.ItemIsUserCheckable)

                new_para_item.setCheckState(0, Qt.Checked if model.fixed.get(para)
                                                          else Qt.Unchecked)

            self.contents.tree_widget_current_models.addTopLevelItem(new_item)
            self.contents.tree_widget_current_models.expandItem(new_item)

        self._update_arithmetic_text(layer)

    @DispatchHandle.register_listener("on_update_model")
    def update_model_item(self, layer):
        if hasattr(layer.model, '_submodels'):
            models = layer.model._submodels
        else:
            models = [layer.model]

        for model in models:
            model_item = self.get_model_item(model)

            if model_item is None:
                return

            for i, para in enumerate(model.param_names):
                for i in range(model_item.childCount()):
                    param_item = model_item.child(i)

                    if param_item.text(0) == para:
                        param_item.setText(1, "{:4.4g}".format(
                            model.parameters[i]))

        # turn signals back on after fitting a model and
        # update the layer without validation
        if self.contents.tree_widget_current_models.signalsBlocked():
            self.current_layer.model = layer.model
            self.contents.tree_widget_current_models.blockSignals(False)

    @DispatchHandle.register_listener("on_remove_model")
    def remove_model_item(self, model=None):
        if model is None:
            model = self.current_model

        # Remove model from submodels of compound model
        layer = self.current_layer

        if hasattr(layer, '_model') and hasattr(layer.model, '_submodels'):
            layer.model._submodels.remove(model)
        else:
            layer.model = None

        # Remove model from tree widget
        root = self.contents.tree_widget_current_models.invisibleRootItem()

        for i in range(root.childCount()):
            child = root.child(i)

            if child.data(0, Qt.UserRole) == model:
                root.removeChild(child)
                break

            for j in range(child.childCount()):
                sec_child = child.child(j)

                if sec_child.data(0, Qt.UserRole) == model:
                    child.removeChild(sec_child)
                    break

        self.update_model_formula()
        self.toggle_fitting()

    def get_model_item(self, model):
        root = self.contents.tree_widget_current_models.invisibleRootItem()

        for i in range(root.childCount()):
            child = root.child(i)

            if child.data(0, Qt.UserRole) == model:
                return child

    def get_model_inputs(self):
        """
        Returns the model and current parameters displayed in the UI.

        Returns
        -------
        models : dict
            A dictionary with the model instance as the key and a list of
            floats as the parameters values.
        """
        root = self.contents.tree_widget_current_models.invisibleRootItem()
        models = {}

        for model_item in [root.child(j) for j in range(root.childCount())]:
            model = model_item.data(0, Qt.UserRole)
            args = []

            for i in range(model_item.childCount()):
                child_item = model_item.child(i)
                child = child_item.text(1)

                args.append(float(child))

            models[model] = args

        return models

    def update_model_formula(self):
        model_layer = self.current_layer

        model_dict = self.get_model_inputs()
        model = self.get_compound_model(model_dict=model_dict)

        if model is None:
            dispatch.on_update_model.emit(layer=model_layer)
            return

        model_layer.model = model

        dispatch.on_update_model.emit(layer=model_layer)

    def get_compound_model(self, model_dict=None, formula=''):
        model_dict = model_dict or self.get_model_inputs()
        formula = formula or self.contents.line_edit_model_arithmetic.text()
        models = []

        for model in model_dict:
            for i, param_name in enumerate(model.param_names):
                setattr(model, param_name, model_dict[model][i])

            models.append(model)

        if len(models) == 0:
            return

        if formula:
            model = Spectrum1DRefModelLayer.from_formula(models, formula)
            return model

        return np.sum(models) if len(models) > 1 else models[0]

    @DispatchHandle.register_listener("on_update_model")
    def _update_arithmetic_text(self, layer):
        if hasattr(layer, '_model'):
            # If the model is a compound
            if hasattr(layer.model, '_submodels'):
                expr = layer.model._format_expression()
                expr = expr.replace('[', '{').replace(']', '}')

                model_names = [model.name
                               for model in layer.model._submodels]

                expr = expr.format(*model_names)
            # If it's just a single model
            else:
                expr = layer.model.name if layer.model is not None else ""

            self.contents.line_edit_model_arithmetic.setText(expr)

            return expr

    @DispatchHandle.register_listener("on_selected_model", "on_changed_model")
    def _update_model_name(self, model_item, col=0):
        if model_item is None:
            return

        model = model_item.data(0, Qt.UserRole)

        if hasattr(model, '_name'):
            name = model_item.text(0)
            all_names = self.contents.tree_widget_current_models.findItems(
                name, Qt.MatchExactly, 0)

            if len(all_names) > 1:
                name = "{}{}".format(name, len(all_names) - 1)

            # Remove whitespace
            name = name.replace(" ", "_")

            model._name = name

            self.contents.tree_widget_current_models.blockSignals(True)
            model_item.setText(0, name)
            self.contents.tree_widget_current_models.blockSignals(False)

        self._update_arithmetic_text(self.current_layer)

    @DispatchHandle.register_listener("on_changed_model")
    def _update_model_parameters(self, *args, **kwargs):
        model_layer = self.current_layer
        model_dict = self.get_model_inputs()

        model = self.get_compound_model(model_dict=model_dict,
                                        formula=self.contents.line_edit_model_arithmetic.text())

        if model is not None:
            model_layer.model = model

            dispatch.on_update_model.emit(layer=model_layer)
        else:
            logging.error("Cannot set `ModelLayer` model to new compound "
                          "model.")

    @DispatchHandle.register_listener("on_selected_layer")
    def update_model_list(self, layer_item=None, layer=None):
        self.contents.tree_widget_current_models.clear()
        self.contents.line_edit_model_arithmetic.clear()

        if layer_item is None and layer is None:
            return

        layer = layer or layer_item.data(0, Qt.UserRole)

        if not hasattr(layer, '_model'):
            return

        self.add_model_item(layer)

    def _model_parameter_validation(self, model_item, col=1):
        if col == 0:
            return

        try:
            txt = "{:4.4g}".format(float(model_item.text(col)))
            model_item.setText(col, txt)
            model_item.setData(col, Qt.UserRole, float(model_item.text(col)))
        except ValueError:
            prev_val = model_item.data(col, Qt.UserRole)
            model_item.setText(col, str(prev_val))

        dispatch.on_changed_model.emit(model_item=model_item)

    def _fix_model_parameter(self, model_item, col=0):
        parent = model_item.parent()
        if parent is not None:
            model = parent.data(0, Qt.UserRole)
            param = getattr(model, model_item.text(0))
            param.fixed = bool(model_item.checkState(col))
            dispatch.on_changed_model.emit(model_item=model_item)

    def _compose_fit_kwargs(self):
        return {
            'maxiter': int(self.contents.max_iterations_line_edit.text()),
            'acc': float(self.contents.relative_error_line_edit.text()),
            'epsilon': float(self.contents.epsilon_line_edit.text())
        }

    def fit_model_layer(self):
        current_layer = self.current_layer

        if not isinstance(current_layer, Spectrum1DRefModelLayer):
            logging.error("Attempting to fit model on a non ModelLayer.")
            return

        # This would allow updating the mask on the model layer to reflect
        # the current rois on the plot. Useful for directing fitting,
        # but may be unintuitive.
        mask = self.active_window.get_roi_mask(layer=current_layer._parent)
        # current_layer._layer_mask = mask

        # Update the model parameters with those in the gui
        # self.update_model_layer()

        # block signals before fitting to stop from reading
        # model parameters from UI
        self.contents.tree_widget_current_models.blockSignals(True)
        # Create fitted layer
        self.fit_model_thread(
            model_layer=current_layer,
            fitter_name=self.contents.combo_box_fitting.currentText(),
            mask=mask,
            kwargs=self._compose_fit_kwargs()
        )

        self.fit_model_thread.start()

    def toggle_buttons(self):
        root = self.contents.tree_widget_current_models.invisibleRootItem()

        if root.childCount() > 0:
            self.contents.button_remove_model.setEnabled(True)
        else:
            self.contents.button_remove_model.setEnabled(False)

    # this is also called in response to the "on_remove_model" signal,
    # however indirectly via the remove_model_item method.
    @DispatchHandle.register_listener("on_add_model")
    def toggle_fitting(self, *args, **kwargs):
        root = self.contents.tree_widget_current_models.invisibleRootItem()

        if root.childCount() > 0:
            self.contents.group_box_fitting.setEnabled(True)
            self.contents.button_save_model.setEnabled(True)
        else:
            self.contents.group_box_fitting.setEnabled(False)
            self.contents.button_save_model.setEnabled(False)

    @DispatchHandle.register_listener("on_selected_layer")
    def toggle_io(self, layer_item, *args, **kwargs):
        if layer_item:
            self.contents.button_load_model.setEnabled(True)
        else:
            self.contents.button_load_model.setEnabled(False)

    # ---
    # IO
    def _prepare_model_for_save(self):
        model_dict = self.get_model_inputs()
        formula = self.contents.line_edit_model_arithmetic.text()

        if len(model_dict) == 0:
            return None, None

        return self.get_compound_model(model_dict,
                                       formula=formula), formula

    def save_model(self):
        model, formula = self._prepare_model_for_save()
        roi_bounds = self.active_window.get_roi_bounds()

        if model:
            global _model_directory
            yaml_model_io.saveModelToFile(self,
                                          model,
                                          _model_directory,
                                          expression=formula,
                                          roi_bounds=roi_bounds)

    def export_model(self):
        model, formula = self._prepare_model_for_save()

        if model:
            global _model_directory
            py_model_io.saveModelToFile(self,
                                        model,
                                        _model_directory,
                                        expression=formula)

    def load_model(self):
        global _model_directory
        fname = compat.getopenfilenames(parent=self,
                                        caption='Read model file',
                                        basedir=_model_directory,
                                        filters=yaml_model_io.MODEL_FILE_FILTER)

        # File dialog returns a tuple with a list of file names.
        # We get the first name from the first tuple element.
        if len(fname[0]) < 1:
            return
        fname = fname[0][0]

        compound_model, formula, _model_directory, roi_bounds = yaml_model_io.buildModelFromFile(
            fname)

        # Put new model in its own sub-layer under current layer.
        current_layer = self.current_layer

        if current_layer is None:
            return

        # Create new model layer using current ROI masks, if they exist
        mask = self.active_window.get_roi_mask(layer=current_layer)

        current_window = self.active_window

        # If there already is a model layer, just edit its model
        if hasattr(current_layer, '_model'):
            current_layer.model = compound_model

            self.update_model_list(layer=current_layer)
            dispatch.on_update_model.emit(layer=current_layer)
        else:
            layer = self.add_model_layer(compound_model)

            dispatch.on_update_model.emit(layer=layer)
            dispatch.on_add_model.emit(layer=layer)
            dispatch.on_remove_model.emit(layer=layer)

        for bound in roi_bounds:
            current_window.add_roi(bounds=bound)

>>>>>>> 3f3f0899
# STYLE = """
# QTreeWidget::indicator:unchecked {{
#     image: url({1});
#     }}
# QCheckBox::indicator:unchecked:hover {{
#     image: url({1});
# }}
#
# QCheckBox::indicator:unchecked:pressed {{
#     image: url({1});
# }}
#
# QTreeWidget::indicator:checked {{
#     image: url({0});
# }}
#
# QCheckBox::indicator:checked:hover {{
#     image: url({0});
# }}
#
# QCheckBox::indicator:checked:pressed {{
#     image: url({0});
# }}
# """.format(os.path.join(ICON_PATH, 'lock.svg'),
#            os.path.join(ICON_PATH, 'unlock.svg'))<|MERGE_RESOLUTION|>--- conflicted
+++ resolved
@@ -9,10 +9,7 @@
 from qtpy.QtCore import Qt
 # from qtpy.QtGui import
 from qtpy.QtWidgets import QTreeWidgetItem
-<<<<<<< HEAD
-=======
 from qtpy.QtGui import QIntValidator, QDoubleValidator
->>>>>>> 3f3f0899
 from qtpy.uic import loadUi
 
 from ..core.comms import dispatch, DispatchHandle
@@ -47,702 +44,6 @@
 
     def setup_ui(self):
         loadUi(os.path.join(UI_PATH, "model_fitting_plugin.ui"), self.contents)
-<<<<<<< HEAD
-
-    def setup_connections(self):
-        pass
-
-#     def setup_connections(self):
-#         # Enable/disable buttons depending on selection
-#         self.tree_widget_current_models.itemSelectionChanged.connect(
-#             self.toggle_buttons)
-#
-#         # # Populate model dropdown
-#         self.combo_box_models.addItems(
-#             sorted(ModelFactory.all_models))
-#
-#         # Populate fitting algorithm dropdown
-#         self.combo_box_fitting.addItems(
-#             sorted(FitterFactory.all_fitters))
-#
-#         # When the add new model button is clicked, create a new model
-#         self.button_select_model.clicked.connect(
-#             self.add_model)
-#
-#         # When the model items in the model tree change
-#         self.tree_widget_current_models.itemChanged.connect(
-#             self._model_parameter_validation)
-#
-#         # When the model parameters in the model tree are locked/unlocked
-#         self.tree_widget_current_models.itemClicked.connect(
-#             self._fix_model_parameter
-#         )
-#
-#         # When the model list delete button is pressed
-#         self.button_remove_model.clicked.connect(
-#             lambda: self.remove_model_item())
-#
-#         # When editing the formula is finished, send event
-#         self.line_edit_model_arithmetic.editingFinished.connect(
-#             lambda: self.update_model_formula())
-#
-#         # Attach the fit button
-#         self.button_perform_fit.clicked.connect(
-#             self.fit_model_layer)
-#
-#         # Update model name when a user makes changes
-#         self.tree_widget_current_models.itemChanged.connect(self._update_model_name)
-#
-#         # ---
-#         # IO
-#         # Attach the model save/read buttons
-#         self.button_save_model.clicked.connect(
-#             self.save_model)
-#
-#         self.button_load_model.clicked.connect(
-#             self.load_model)
-#
-#         self.button_export_model.clicked.connect(
-#             self.export_model)
-#
-#     @property
-#     def current_model(self):
-#         model_item = self.current_model_item
-#         model = model_item.data(0, Qt.UserRole)
-#
-#         return model
-#
-#     @property
-#     def current_model_item(self):
-#         return self.tree_widget_current_models.currentItem()
-#
-#     def add_model(self):
-#         layer = self.current_layer
-#
-#         if layer is None:
-#             return
-#
-#         model_name = self.combo_box_models.currentText()
-#         model = ModelFactory.create_model(model_name)()
-#
-#         if isinstance(layer, Spectrum1DRefModelLayer):
-#             mask = self.active_window.get_roi_mask(layer._parent)
-#
-#             # pass raw data arrays to avoid unit-based issues in initialization
-#             initialize(model, layer._parent.dispersion[mask].compressed().value,
-#                        layer._parent.data[mask].compressed().value)
-#             # The layer is a `ModelLayer`, in which case, additionally
-#             # add the model to the compound model and update plot
-#             if layer.model is not None:
-#                 layer.model = layer.model + model
-#             else:
-#                 layer.model = model
-#         else:
-#             mask = self.active_window.get_roi_mask(layer)
-#
-#             initialize(model, layer.dispersion[mask].compressed().value,
-#                        layer.data[mask].compressed().value)
-#
-#             # If a layer is selected, but it's not a `ModelLayer`,
-#             # create a new `ModelLayer`
-#             layer = self.add_model_layer(model=model)
-#
-#         dispatch.on_update_model.emit(layer=layer)
-#         dispatch.on_add_model.emit(layer=layer)
-#
-#     def add_model_layer(self, model):
-#         """
-#         Creates a new layer object using the currently defined model.
-#         """
-#         layer = self.current_layer
-#
-#         if layer is None:
-#             return
-#
-#         # compound_model = self.get_compound_model(
-#         #     model_dict=model_inputs,
-#         #     formula=self.line_edit_model_arithmetic.text())
-#
-#         # Create new layer using current ROI masks, if they exist
-#         # mask = self.active_window.get_roi_mask(layer=layer)
-#
-#         new_model_layer = Spectrum1DRefModelLayer.from_parent(
-#             parent=layer,
-#             model=model,
-#             # layer_mask=mask
-#         )
-#
-#         dispatch.on_add_layer.emit(layer=new_model_layer,
-#                                    window=self.active_window)
-#
-#         return new_model_layer
-#
-#     @DispatchHandle.register_listener("on_add_model")
-#     def add_model_item(self, layer, unique=True):
-#         """
-#         Adds an `astropy.modeling.Model` to the loaded model tree widget.
-#
-#         Parameters
-#         ----------
-#         """
-#         if hasattr(layer.model, '_submodels'):
-#             models = layer.model._submodels
-#         else:
-#             models = [layer.model]
-#
-#         for model in models:
-#             if model is None:
-#                 continue
-#
-#             if unique:
-#                 if self.get_model_item(model) is not None:
-#                     continue
-#
-#             name = model.name
-#
-#             if not name:
-#                 count = 1
-#
-#                 root = self.tree_widget_current_models.invisibleRootItem()
-#
-#                 for i in range(root.childCount()):
-#                     child = root.child(i)
-#
-#                     if isinstance(model, child.data(0, Qt.UserRole).__class__):
-#                         count += 1
-#
-#                 name = model.__class__.__name__.replace('1D', '') + str(count)
-#                 model._name = name
-#
-#             new_item = QTreeWidgetItem()
-#             new_item.setFlags(new_item.flags() | Qt.ItemIsEditable)
-#
-#             new_item.setText(0, name)
-#             new_item.setData(0, Qt.UserRole, model)
-#
-#             for i, para in enumerate(model.param_names):
-#                 new_para_item = QTreeWidgetItem(new_item)
-#                 new_para_item.setText(0, para)
-#                 new_para_item.setData(1, Qt.UserRole, model.parameters[i])
-#                 new_para_item.setText(1, "{:4.4g}".format(model.parameters[i]))
-#                 new_para_item.setFlags(new_para_item.flags() |
-#                                        Qt.ItemIsEditable |
-#                                        Qt.ItemIsUserCheckable)
-#
-#                 new_para_item.setCheckState(0, Qt.Checked if model.fixed.get(para)
-#                                                           else Qt.Unchecked)
-#
-#             self.tree_widget_current_models.addTopLevelItem(new_item)
-#             self.tree_widget_current_models.expandItem(new_item)
-#
-#         self._update_arithmetic_text(layer)
-#
-#     @DispatchHandle.register_listener("on_update_model")
-#     def update_model_item(self, layer):
-#         if hasattr(layer.model, '_submodels'):
-#             models = layer.model._submodels
-#         else:
-#             models = [layer.model]
-#
-#         for model in models:
-#             model_item = self.get_model_item(model)
-#
-#             if model_item is None:
-#                 return
-#
-#             for i, para in enumerate(model.param_names):
-#                 for i in range(model_item.childCount()):
-#                     param_item = model_item.child(i)
-#
-#                     if param_item.text(0) == para:
-#                         param_item.setText(1, "{:4.4g}".format(
-#                             model.parameters[i]))
-#
-#         # turn signals back on after fitting a model and
-#         # update the layer without validation
-#         if self.tree_widget_current_models.signalsBlocked():
-#             self.current_layer.model = layer.model
-#             self.tree_widget_current_models.blockSignals(False)
-#
-#     @DispatchHandle.register_listener("on_remove_model")
-#     def remove_model_item(self, model=None):
-#         if model is None:
-#             model = self.current_model
-#
-#         # Remove model from submodels of compound model
-#         layer = self.current_layer
-#
-#         if hasattr(layer, '_model') and hasattr(layer.model, '_submodels'):
-#             layer.model._submodels.remove(model)
-#         else:
-#             layer.model = None
-#
-#         # Remove model from tree widget
-#         root = self.tree_widget_current_models.invisibleRootItem()
-#
-#         for i in range(root.childCount()):
-#             child = root.child(i)
-#
-#             if child.data(0, Qt.UserRole) == model:
-#                 root.removeChild(child)
-#                 break
-#
-#             for j in range(child.childCount()):
-#                 sec_child = child.child(j)
-#
-#                 if sec_child.data(0, Qt.UserRole) == model:
-#                     child.removeChild(sec_child)
-#                     break
-#
-#         self.update_model_formula()
-#         self.toggle_fitting()
-#
-#     def get_model_item(self, model):
-#         root = self.tree_widget_current_models.invisibleRootItem()
-#
-#         for i in range(root.childCount()):
-#             child = root.child(i)
-#
-#             if child.data(0, Qt.UserRole) == model:
-#                 return child
-#
-#     def get_model_inputs(self):
-#         """
-#         Returns the model and current parameters displayed in the UI.
-#
-#         Returns
-#         -------
-#         models : dict
-#             A dictionary with the model instance as the key and a list of
-#             floats as the parameters values.
-#         """
-#         root = self.tree_widget_current_models.invisibleRootItem()
-#         models = {}
-#
-#         for model_item in [root.child(j) for j in range(root.childCount())]:
-#             model = model_item.data(0, Qt.UserRole)
-#             args = []
-#
-#             for i in range(model_item.childCount()):
-#                 child_item = model_item.child(i)
-#                 child = child_item.text(1)
-#
-#                 args.append(float(child))
-#
-#             models[model] = args
-#
-#         return models
-#
-#     def update_model_formula(self):
-#         model_layer = self.current_layer
-#
-#         model_dict = self.get_model_inputs()
-#         model = self.get_compound_model(model_dict=model_dict)
-#
-#         if model is None:
-#             dispatch.on_update_model.emit(layer=model_layer)
-#             return
-#
-#         model_layer.model = model
-#
-#         dispatch.on_update_model.emit(layer=model_layer)
-#
-#     def get_compound_model(self, model_dict=None, formula=''):
-#         model_dict = model_dict or self.get_model_inputs()
-#         formula = formula or self.line_edit_model_arithmetic.text()
-#         models = []
-#
-#         for model in model_dict:
-#             for i, param_name in enumerate(model.param_names):
-#                 setattr(model, param_name, model_dict[model][i])
-#
-#             models.append(model)
-#
-#         if len(models) == 0:
-#             return
-#
-#         if formula:
-#             model = Spectrum1DRefModelLayer.from_formula(models, formula)
-#             return model
-#
-#         return np.sum(models) if len(models) > 1 else models[0]
-#
-#     @DispatchHandle.register_listener("on_update_model")
-#     def _update_arithmetic_text(self, layer):
-#         if hasattr(layer, '_model'):
-#             # If the model is a compound
-#             if hasattr(layer.model, '_submodels'):
-#                 expr = layer.model._format_expression()
-#                 expr = expr.replace('[', '{').replace(']', '}')
-#
-#                 model_names = [model.name
-#                                for model in layer.model._submodels]
-#
-#                 expr = expr.format(*model_names)
-#             # If it's just a single model
-#             else:
-#                 expr = layer.model.name if layer.model is not None else ""
-#
-#             self.line_edit_model_arithmetic.setText(expr)
-#
-#             return expr
-#
-#     @DispatchHandle.register_listener("on_selected_model", "on_changed_model")
-#     def _update_model_name(self, model_item, col=0):
-#         if model_item is None:
-#             return
-#
-#         model = model_item.data(0, Qt.UserRole)
-#
-#         if hasattr(model, '_name'):
-#             name = model_item.text(0)
-#             all_names = self.tree_widget_current_models.findItems(
-#                 name, Qt.MatchExactly, 0)
-#
-#             if len(all_names) > 1:
-#                 name = "{}{}".format(name, len(all_names) - 1)
-#
-#             # Remove whitespace
-#             name = name.replace(" ", "_")
-#
-#             model._name = name
-#
-#             self.tree_widget_current_models.blockSignals(True)
-#             model_item.setText(0, name)
-#             self.tree_widget_current_models.blockSignals(False)
-#
-#         self._update_arithmetic_text(self.current_layer)
-#
-#     @DispatchHandle.register_listener("on_changed_model")
-#     def _update_model_parameters(self, *args, **kwargs):
-#         model_layer = self.current_layer
-#         model_dict = self.get_model_inputs()
-#
-#         model = self.get_compound_model(model_dict=model_dict,
-#                                         formula=self.line_edit_model_arithmetic.text())
-#
-#         if model is not None:
-#             model_layer.model = model
-#
-#             dispatch.on_update_model.emit(layer=model_layer)
-#         else:
-#             logging.error("Cannot set `ModelLayer` model to new compound "
-#                           "model.")
-#
-#     @DispatchHandle.register_listener("on_selected_layer")
-#     def update_model_list(self, layer_item=None, layer=None):
-#         self.tree_widget_current_models.clear()
-#         self.line_edit_model_arithmetic.clear()
-#
-#         if layer_item is None and layer is None:
-#             return
-#
-#         layer = layer or layer_item.data(0, Qt.UserRole)
-#
-#         if not hasattr(layer, '_model'):
-#             return
-#
-#         self.add_model_item(layer)
-#
-#     def _model_parameter_validation(self, model_item, col=1):
-#         if col == 0:
-#             return
-#
-#         try:
-#             txt = "{:4.4g}".format(float(model_item.text(col)))
-#             model_item.setText(col, txt)
-#             model_item.setData(col, Qt.UserRole, float(model_item.text(col)))
-#         except ValueError:
-#             prev_val = model_item.data(col, Qt.UserRole)
-#             model_item.setText(col, str(prev_val))
-#
-#         dispatch.on_changed_model.emit(model_item=model_item)
-#
-#     def _fix_model_parameter(self, model_item, col=0):
-#         parent = model_item.parent()
-#         if parent is not None:
-#             model = parent.data(0, Qt.UserRole)
-#             param = getattr(model, model_item.text(0))
-#             param.fixed = bool(model_item.checkState(col))
-#             dispatch.on_changed_model.emit(model_item=model_item)
-#
-#
-#     def fit_model_layer(self):
-#         current_layer = self.current_layer
-#
-#         if not isinstance(current_layer, Spectrum1DRefModelLayer):
-#             logging.error("Attempting to fit model on a non ModelLayer.")
-#             return
-#
-#         # This would allow updating the mask on the model layer to reflect
-#         # the current rois on the plot. Useful for directing fitting,
-#         # but may be unintuitive.
-#         mask = self.active_window.get_roi_mask(layer=current_layer._parent)
-#         # current_layer._layer_mask = mask
-#
-#         # Update the model parameters with those in the gui
-#         # self.update_model_layer()
-#
-#         # block signals before fitting to stop from reading
-#         # model parameters from UI
-#         self.tree_widget_current_models.blockSignals(True)
-#         # Create fitted layer
-#         self.fit_model_thread(
-#             model_layer=current_layer,
-#             fitter_name=self.combo_box_fitting.currentText(),
-#             mask=mask)
-#
-#         self.fit_model_thread.start()
-#
-#     def toggle_buttons(self):
-#         root = self.tree_widget_current_models.invisibleRootItem()
-#
-#         if root.childCount() > 0:
-#             self.button_remove_model.setEnabled(True)
-#         else:
-#             self.button_remove_model.setEnabled(False)
-#
-#     # this is also called in response to the "on_remove_model" signal,
-#     # however indirectly via the remove_model_item method.
-#     @DispatchHandle.register_listener("on_add_model")
-#     def toggle_fitting(self, *args, **kwargs):
-#         root = self.tree_widget_current_models.invisibleRootItem()
-#
-#         if root.childCount() > 0:
-#             self.group_box_fitting.setEnabled(True)
-#             self.button_save_model.setEnabled(True)
-#         else:
-#             self.group_box_fitting.setEnabled(False)
-#             self.button_save_model.setEnabled(False)
-#
-#     @DispatchHandle.register_listener("on_selected_layer")
-#     def toggle_io(self, layer_item, *args, **kwargs):
-#         if layer_item:
-#             self.button_load_model.setEnabled(True)
-#         else:
-#             self.button_load_model.setEnabled(False)
-#
-#     # ---
-#     # IO
-#     def _prepare_model_for_save(self):
-#         model_dict = self.get_model_inputs()
-#         formula = self.line_edit_model_arithmetic.text()
-#
-#         if len(model_dict) == 0:
-#             return None, None
-#
-#         return self.get_compound_model(model_dict,
-#                                        formula=formula), formula
-#
-#     def save_model(self):
-#         model, formula = self._prepare_model_for_save()
-#         roi_bounds = self.active_window.get_roi_bounds()
-#
-#         if model:
-#             global _model_directory
-#             yaml_model_io.saveModelToFile(self,
-#                                           model,
-#                                           _model_directory,
-#                                           expression=formula,
-#                                           roi_bounds=roi_bounds)
-#
-#     def export_model(self):
-#         model, formula = self._prepare_model_for_save()
-#
-#         if model:
-#             global _model_directory
-#             py_model_io.saveModelToFile(self,
-#                                         model,
-#                                         _model_directory,
-#                                         expression=formula)
-#
-#     def load_model(self):
-#         global _model_directory
-#         fname = compat.getopenfilenames(parent=self,
-#                                         caption='Read model file',
-#                                         basedir=_model_directory,
-#                                         filters=yaml_model_io.MODEL_FILE_FILTER)
-#
-#         # File dialog returns a tuple with a list of file names.
-#         # We get the first name from the first tuple element.
-#         if len(fname[0]) < 1:
-#             return
-#         fname = fname[0][0]
-#
-#         compound_model, formula, _model_directory, roi_bounds = yaml_model_io.buildModelFromFile(
-#             fname)
-#
-#         # Put new model in its own sub-layer under current layer.
-#         current_layer = self.current_layer
-#
-#         if current_layer is None:
-#             return
-#
-#         # Create new model layer using current ROI masks, if they exist
-#         mask = self.active_window.get_roi_mask(layer=current_layer)
-#
-#         current_window = self.active_window
-#
-#         # If there already is a model layer, just edit its model
-#         if hasattr(current_layer, '_model'):
-#             current_layer.model = compound_model
-#
-#             self.update_model_list(layer=current_layer)
-#             dispatch.on_update_model.emit(layer=current_layer)
-#         else:
-#             layer = self.add_model_layer(compound_model)
-#
-#             dispatch.on_update_model.emit(layer=layer)
-#             dispatch.on_add_model.emit(layer=layer)
-#             dispatch.on_remove_model.emit(layer=layer)
-#
-#         for bound in roi_bounds:
-#             current_window.add_roi(bounds=bound)
-#
-#
-# # class UiModelFittingPlugin:
-# #     def __init__(self, plugin):
-# #         # Tree widget/model selector group box
-# #         plugin.group_box_add_model = QGroupBox()
-# #         plugin.group_box_add_model.setTitle("Add Model")
-# #         plugin.layout_horizontal_group_box_add_model = QHBoxLayout(
-# #             plugin.group_box_add_model)
-# #         plugin.layout_horizontal_group_box_add_model.setContentsMargins(11, 11,
-# #                                                                         11, 11)
-# #         plugin.layout_horizontal_group_box_add_model.setSpacing(6)
-# #
-# #         # Models combo box
-# #         plugin.combo_box_models = QComboBox(plugin.group_box_add_model)
-# #         plugin.combo_box_models.setStyleSheet("""QComboBox {width: 100px;}
-# #         """)
-# #         size_policy = QSizePolicy(QSizePolicy.Fixed, QSizePolicy.Preferred)
-# #         size_policy.setHorizontalStretch(1)
-# #         size_policy.setVerticalStretch(0)
-# #         size_policy.setHeightForWidth(
-# #             plugin.combo_box_models.sizePolicy().hasHeightForWidth())
-# #         plugin.combo_box_models.setSizePolicy(size_policy)
-# #
-# #         plugin.button_select_model = QPushButton(plugin.group_box_add_model)
-# #         plugin.button_select_model.setText("Select")
-# #
-# #         plugin.layout_horizontal_group_box_add_model.addWidget(
-# #             plugin.combo_box_models)
-# #         plugin.layout_horizontal_group_box_add_model.addWidget(
-# #             plugin.button_select_model)
-# #
-# #         plugin.layout_vertical.addWidget(plugin.group_box_add_model)
-# #
-# #         # Current models group box
-# #         plugin.group_box_current_models = QGroupBox(plugin.contents)
-# #         plugin.group_box_current_models.setTitle("Current Models")
-# #         plugin.layout_vertical_group_box_current_models = QVBoxLayout(
-# #             plugin.group_box_current_models)
-# #         plugin.layout_vertical_group_box_current_models.setContentsMargins(
-# #             11, 11, 11, 11)
-# #         plugin.layout_vertical_group_box_current_models.setSpacing(6)
-# #
-# #         plugin.tree_widget_current_models = QTreeWidget(
-# #             plugin.group_box_current_models)
-# #         plugin.tree_widget_current_models.setStyleSheet(STYLE)
-# #         # self.tree_widget_current_models.setMinimumSize(QSize(0, 150))
-# #         plugin.tree_widget_current_models.setAllColumnsShowFocus(False)
-# #         plugin.tree_widget_current_models.setHeaderHidden(False)
-# #         plugin.tree_widget_current_models.setColumnCount(2)
-# #         plugin.tree_widget_current_models.headerItem().setText(0, "Parameter")
-# #         plugin.tree_widget_current_models.headerItem().setText(1, "Value")
-# #         plugin.tree_widget_current_models.header().setVisible(True)
-# #         plugin.tree_widget_current_models.header().setCascadingSectionResizes(
-# #             False)
-# #         plugin.tree_widget_current_models.header().setDefaultSectionSize(130)
-# #
-# #         plugin.layout_vertical_group_box_current_models.addWidget(
-# #             plugin.tree_widget_current_models)
-# #
-# #         # Current models buttons
-# #         plugin.layout_horizontal_model_buttons = QHBoxLayout()
-# #         plugin.layout_horizontal_model_buttons.setContentsMargins(1, 1, 1, 12)
-# #         plugin.layout_horizontal_model_buttons.setSpacing(6)
-# #
-# #         plugin.button_save_model = QToolButton(plugin.group_box_current_models)
-# #         plugin.button_save_model.setEnabled(False)
-# #         plugin.button_save_model.setIcon(QIcon(os.path.join(
-# #             ICON_PATH, "Save-48.png")))
-# #         plugin.button_save_model.setIconSize(QSize(25, 25))
-# #         plugin.button_save_model.setMinimumSize(QSize(35, 35))
-# #
-# #         plugin.button_load_model = QToolButton(plugin.group_box_current_models)
-# #         plugin.button_load_model.setEnabled(False)
-# #         plugin.button_load_model.setIcon(QIcon(os.path.join(
-# #             ICON_PATH, "Open Folder-48.png")))
-# #         plugin.button_load_model.setIconSize(QSize(25, 25))
-# #         plugin.button_load_model.setMinimumSize(QSize(35, 35))
-# #
-# #         plugin.button_export_model = QToolButton(plugin.group_box_current_models)
-# #         plugin.button_export_model.setEnabled(False)
-# #         plugin.button_export_model.setIcon(QIcon(os.path.join(
-# #             ICON_PATH, "Export-48.png")))
-# #         plugin.button_export_model.setIconSize(QSize(25, 25))
-# #         plugin.button_export_model.setMinimumSize(QSize(35, 35))
-# #
-# #         plugin.button_remove_model = QToolButton(plugin.group_box_current_models)
-# #         plugin.button_remove_model.setEnabled(False)
-# #         plugin.button_remove_model.setIcon(QIcon(os.path.join(
-# #             ICON_PATH, "Delete-48.png")))
-# #         plugin.button_remove_model.setIconSize(QSize(25, 25))
-# #         plugin.button_remove_model.setMinimumSize(QSize(35, 35))
-# #
-# #         plugin.layout_horizontal_model_buttons.addWidget(plugin.button_save_model)
-# #         plugin.layout_horizontal_model_buttons.addWidget(plugin.button_load_model)
-# #         plugin.layout_horizontal_model_buttons.addWidget(
-# #             plugin.button_export_model)
-# #         plugin.layout_horizontal_model_buttons.addStretch()
-# #         plugin.layout_horizontal_model_buttons.addWidget(
-# #             plugin.button_remove_model)
-# #
-# #         plugin.layout_vertical_group_box_current_models.addLayout(
-# #             plugin.layout_horizontal_model_buttons)
-# #
-# #         # Arithmetic group box
-# #         plugin.group_box_model_arithmetic = QGroupBox(
-# #             plugin.group_box_current_models)
-# #         plugin.group_box_model_arithmetic.setTitle("Arithmetic")
-# #         plugin.layout_vertical_model_arithmetic = QVBoxLayout(
-# #             plugin.group_box_model_arithmetic)
-# #         plugin.layout_vertical_model_arithmetic.setContentsMargins(11, 11, 11,
-# #                                                                    11)
-# #         plugin.layout_vertical_model_arithmetic.setSpacing(6)
-# #
-# #         plugin.line_edit_model_arithmetic = QLineEdit(
-# #             plugin.group_box_model_arithmetic)
-# #         plugin.layout_vertical_model_arithmetic.addWidget(
-# #             plugin.line_edit_model_arithmetic)
-# #
-# #         plugin.layout_vertical_group_box_current_models.addWidget(
-# #             plugin.group_box_model_arithmetic)
-# #
-# #         # Fitting routines group box
-# #         plugin.group_box_fitting = QGroupBox(plugin.contents)
-# #         plugin.group_box_fitting.setTitle("Fitting")
-# #         plugin.group_box_fitting.setEnabled(False)
-# #
-# #         plugin.layout_vertical_fitting = QVBoxLayout(plugin.group_box_fitting)
-# #         plugin.layout_vertical_fitting.setContentsMargins(11, 11, 11, 11)
-# #         plugin.layout_vertical_fitting.setSpacing(6)
-# #
-# #         plugin.combo_box_fitting = QComboBox(plugin.group_box_fitting)
-# #
-# #         plugin.button_perform_fit = QPushButton(plugin.group_box_fitting)
-# #         plugin.button_perform_fit.setText("Perform fit")
-# #
-# #         plugin.layout_vertical_fitting.addWidget(plugin.combo_box_fitting)
-# #         plugin.layout_vertical_fitting.addWidget(plugin.button_perform_fit)
-# #
-# #         # Add group boxes
-# #         plugin.layout_vertical.addWidget(plugin.group_box_add_model)
-# #         plugin.layout_vertical.addWidget(plugin.group_box_current_models)
-# #         plugin.layout_vertical.addWidget(plugin.group_box_fitting)
-#
-=======
 
         # Hide the advanced settings initially
         self.contents.group_box_advanced_settings.hide()
@@ -1316,7 +617,6 @@
         for bound in roi_bounds:
             current_window.add_roi(bounds=bound)
 
->>>>>>> 3f3f0899
 # STYLE = """
 # QTreeWidget::indicator:unchecked {{
 #     image: url({1});

--- conflicted
+++ resolved
@@ -6,21 +6,6 @@
 from glue.core.exceptions import IncompatibleAttribute
 from glue.viewers.common.qt.data_viewer import DataViewer
 from qtpy.QtCore import QSize, Qt
-<<<<<<< HEAD
-from qtpy.QtWidgets import (QTabWidget, QVBoxLayout, QWidget, QComboBox,
-                            QFormLayout, QToolButton, QTabBar, QDialog)
-from spectral_cube import SpectralCube
-from qtpy.uic import loadUi
-
-from ...app import App
-from ...core import dispatch
-from ...core.data import Spectrum1DRef
-from .layer_widget import LayerWidget
-from .viewer_options import OptionsWidget
-from ...widgets.plugin import Plugin
-from ...widgets.utils import ICON_PATH, UI_PATH
-from ...analysis.filters import SmoothingOperation
-=======
 from qtpy.QtWidgets import (QComboBox, QFormLayout, QTabBar, QTabWidget,
                             QToolButton, QVBoxLayout, QWidget)
 from spectral_cube import SpectralCube
@@ -32,7 +17,6 @@
 from .layer_widget import LayerWidget
 from .viewer_options import OptionsWidget
 from .plugins import SpectralOperationPlugin
->>>>>>> cfdef3cf
 
 __all__ = ['SpecVizViewer']
 
@@ -256,10 +240,6 @@
 
         self._specviz_data_cache[layer] = spec_layer
 
-<<<<<<< HEAD
-        dispatch.on_add_to_window.emit(data=spec_data,
-                                       style={'color': layer.style.rgba[:3]})
-=======
         if old_spec_layer is None:
             dispatch.on_add_to_window.emit(layer=spec_layer,
                                            style={'color': layer.style.rgba[:3],
@@ -269,7 +249,6 @@
                                         new_layer=spec_layer,
                                         style={'color': layer.style.rgba[:3],
                                                'line_width': 3})
->>>>>>> cfdef3cf
 
     def _update_combo_boxes(self, data):
         if data not in self._layer_widget:
@@ -366,83 +345,4 @@
         """
         spec_data = self._specviz_data_cache.get(data)
 
-<<<<<<< HEAD
-        dispatch.toggle_layer_visibility.emit(layer=spec_data, state=state)
-
-
-class SpectralOperationPlugin(Plugin):
-    name = "CubeViz Operations"
-    location = "hidden"
-    priority = 0
-
-    def setup_ui(self):
-        self.add_tool_bar_actions(
-            name="Apply to Cube",
-            description='Apply latest function to cube',
-            icon_path=os.path.join(ICON_PATH, "Export-48.png"),
-            category='CubeViz Operations',
-            enabled=True,
-            callback=self.apply_to_cube)
-
-    def setup_connections(self):
-        pass
-
-    def apply_to_cube(self):
-        # Send the operation stack, ensure reverse order so newer operations
-        # are first
-        dispatch.apply_operations.emit(
-            stack=SmoothingOperation.operations()[::-1])
-
-    def create_simple_linemap(self):
-        linemap_operation = SimpleLinemapOperation(
-            mask=self.active_window.get_roi_mask(layer=self.current_layer))
-
-        dispatch.apply_operations.emit(
-            stack=[linemap_operation])
-
-    def create_fitted_linemap(self):
-        # - Have user select region an creation fitted model
-        # - Click the create fitted linemap button
-        # - Spawn new SpecViz window, ask if user accepts the fit
-        fitted_linemap_dialog = QDialog()
-        loadUi(os.path.join(UI_PATH, "fitted_linemap_dialog.ui"), fitted_linemap_dialog)
-
-    def create_sliced_cube(self):
-        cube_slice_operation = CubeSliceOperation(
-            mask=self.active_window.get_roi_mask(layer=self.current_layer),
-            axis='cube')
-
-        dispatch.apply_operations.emit(
-            stack=[cube_slice_operation])
-
-
-from ...analysis.operations import FunctionalOperation
-
-def fitted_linemap(spectral_axis, data, mask=None):
-    # The `data` argument should be the spectral axis of the cube given
-    # for a particular pixel position in spatial space
-    pass
-
-
-def simple_linemap(spectral_axis, data, mask=None):
-    data = data[mask, :, :]
-
-    return np.sum(data)
-
-
-class FittedLinemapOperation(FunctionalOperation):
-    def __init__(self, *args, **kwargs):
-        super(FittedLinemapOperation, self).__init__(fitted_linemap, *args, **kwargs)
-
-
-class SimpleLinemapOperation(FunctionalOperation):
-    def __init__(self, *args, **kwargs):
-        super(SimpleLinemapOperation, self).__init__(simple_linemap, *args, **kwargs)
-
-
-class CubeSliceOperation(FunctionalOperation):
-    def __init__(self, *args, **kwargs):
-        super(CubeSliceOperation, self).__init__(cube_slice, *args, **kwargs)
-=======
-        dispatch.toggle_layer_visibility.emit(layer=spec_data, state=state)
->>>>>>> cfdef3cf
+        dispatch.toggle_layer_visibility.emit(layer=spec_data, state=state)